--- conflicted
+++ resolved
@@ -134,16 +134,7 @@
     let input_modulus_sup = (input_message_modulus.0 * input_carry_modulus.0) as usize;
 
     // N/(p/2) = size of each block
-<<<<<<< HEAD
-    let box_size = polynomial_size.0 / modulus_sup;
-
-    // Value of the shift we multiply our messages by
-    // NB: Following path will not go `power_of_two_scaling_to_native_torus`
-    // Thus keep value MSB aligned without considering real delta
-    let delta = (1_u64 << 63) / (message_modulus.0 * carry_modulus.0) as u64;
-=======
     let box_size = polynomial_size.0 / input_modulus_sup;
->>>>>>> c478d3b7
 
     let mut body = accumulator_view.get_mut_body();
     let accumulator_u64 = body.as_mut();
