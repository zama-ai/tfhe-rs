//! All the `ShortintEngine` method related to client side (encrypt / decrypt)
use super::ShortintEngine;
use crate::core_crypto::algorithms::*;
use crate::core_crypto::commons::math::random::{Distribution, RandomGenerable};
use crate::core_crypto::entities::*;
use crate::shortint::ciphertext::{Degree, NoiseLevel};
use crate::shortint::parameters::{CarryModulus, MessageModulus};
use crate::shortint::{
    Ciphertext, ClientKey, CompressedCiphertext, PBSOrder, PaddingBit, ShortintEncoding,
    ShortintParameterSet,
};

impl ShortintEngine {
    pub fn new_client_key(&mut self, parameters: ShortintParameterSet) -> ClientKey {
        // generate the lwe secret key
        let lwe_secret_key = allocate_and_generate_new_binary_lwe_secret_key(
            parameters.lwe_dimension(),
            &mut self.secret_generator,
        );

        // generate the rlwe secret key
        let glwe_secret_key = allocate_and_generate_new_binary_glwe_secret_key(
            parameters.glwe_dimension(),
            parameters.polynomial_size(),
            &mut self.secret_generator,
        );

        // pack the keys in the client key set
        ClientKey {
            glwe_secret_key,
            lwe_secret_key,
            parameters,
        }
    }

    pub fn encrypt(&mut self, client_key: &ClientKey, message: u64) -> Ciphertext {
        self.encrypt_with_message_modulus(
            client_key,
            message,
            client_key.parameters.message_modulus(),
        )
    }

    pub fn encrypt_compressed(
        &mut self,
        client_key: &ClientKey,
        message: u64,
    ) -> CompressedCiphertext {
        self.encrypt_with_message_modulus_compressed(
            client_key,
            message,
            client_key.parameters.message_modulus(),
        )
    }

    fn encrypt_inner_ct<KeyCont, NoiseDistribution>(
        &mut self,
        client_key_parameters: &ShortintParameterSet,
        client_lwe_sk: &LweSecretKey<KeyCont>,
        noise_distribution: NoiseDistribution,
        message: u64,
        message_modulus: MessageModulus,
    ) -> LweCiphertextOwned<u64>
    where
        NoiseDistribution: Distribution,
        u64: RandomGenerable<NoiseDistribution, CustomModulus = u64>,
        KeyCont: crate::core_crypto::commons::traits::Container<Element = u64>,
    {
<<<<<<< HEAD
        //The delta is the one defined by the parameters
        let delta = client_key_parameters.delta();
=======
        let m = Cleartext(message % message_modulus.0);
>>>>>>> c478d3b7

        let encoded =
            ShortintEncoding::from_parameters(*client_key_parameters, PaddingBit::Yes).encode(m);

        allocate_and_encrypt_new_lwe_ciphertext(
            client_lwe_sk,
            encoded,
            noise_distribution,
            client_key_parameters.ciphertext_modulus(),
            &mut self.encryption_generator,
        )
    }

    pub(crate) fn encrypt_with_message_modulus(
        &mut self,
        client_key: &ClientKey,
        message: u64,
        message_modulus: MessageModulus,
    ) -> Ciphertext {
        let params_op_order: PBSOrder = client_key.parameters.encryption_key_choice().into();

        let (encryption_lwe_sk, encryption_noise_distribution) =
            client_key.encryption_key_and_noise();

        let ct = self.encrypt_inner_ct(
            &client_key.parameters,
            &encryption_lwe_sk,
            encryption_noise_distribution,
            message,
            message_modulus,
        );

        //This ensures that the space message_modulus*carry_modulus < param.message_modulus *
        // param.carry_modulus
        let carry_modulus = (client_key.parameters.message_modulus().0
            * client_key.parameters.carry_modulus().0)
            / message_modulus.0;

        Ciphertext::new(
            ct,
            Degree::new(message_modulus.0 - 1),
            NoiseLevel::NOMINAL,
            message_modulus,
            CarryModulus(carry_modulus),
            params_op_order,
        )
    }

    pub(crate) fn encrypt_with_message_and_carry_modulus(
        &mut self,
        client_key: &ClientKey,
        message: u64,
        message_modulus: MessageModulus,
        carry_modulus: CarryModulus,
    ) -> Ciphertext {
        assert!(
            message_modulus.0 * carry_modulus.0
                <= client_key.parameters.message_modulus().0
                    * client_key.parameters.carry_modulus().0,
            "MessageModulus * CarryModulus should be \
            smaller or equal to the max given by the parameter set."
        );

        let params_op_order: PBSOrder = client_key.parameters.encryption_key_choice().into();

        let (encryption_lwe_sk, encryption_noise_distribution) =
            client_key.encryption_key_and_noise();

        let ct = self.encrypt_inner_ct(
            &client_key.parameters,
            &encryption_lwe_sk,
            encryption_noise_distribution,
            message,
            message_modulus,
        );

        Ciphertext::new(
            ct,
            Degree::new(message_modulus.0 - 1),
            NoiseLevel::NOMINAL,
            message_modulus,
            carry_modulus,
            params_op_order,
        )
    }

    pub(crate) fn encrypt_with_message_modulus_compressed(
        &mut self,
        client_key: &ClientKey,
        message: u64,
        message_modulus: MessageModulus,
    ) -> CompressedCiphertext {
        // This ensures that the space message_modulus*carry_modulus < param.message_modulus *
        // param.carry_modulus
        let carry_modulus = (client_key.parameters.message_modulus().0
            * client_key.parameters.carry_modulus().0)
            / message_modulus.0;

<<<<<<< HEAD
        //The delta is the one defined by the parameters
        let delta = client_key.parameters.delta();
=======
        let m = Cleartext(message % message_modulus.0);
>>>>>>> c478d3b7

        let encoded =
            ShortintEncoding::from_parameters(client_key.parameters, PaddingBit::Yes).encode(m);

        let params_op_order: PBSOrder = client_key.parameters.encryption_key_choice().into();

        let (encryption_lwe_sk, encryption_noise_distribution) =
            client_key.encryption_key_and_noise();

        let ct = allocate_and_encrypt_new_seeded_lwe_ciphertext(
            &encryption_lwe_sk,
            encoded,
            encryption_noise_distribution,
            client_key.parameters.ciphertext_modulus(),
            &mut self.seeder,
        );

        CompressedCiphertext {
            ct,
            degree: Degree::new(message_modulus.0 - 1),
            message_modulus,
            carry_modulus: CarryModulus(carry_modulus),
            pbs_order: params_op_order,
            noise_level: NoiseLevel::NOMINAL,
        }
    }

    pub(crate) fn unchecked_encrypt(&mut self, client_key: &ClientKey, message: u64) -> Ciphertext {
        let params_op_order: PBSOrder = client_key.parameters.encryption_key_choice().into();

        let (encryption_lwe_sk, encryption_noise_distribution) =
            client_key.encryption_key_and_noise();

<<<<<<< HEAD
        let delta = client_key.parameters.delta();

        let shifted_message = message * delta;

        let encoded = Plaintext(shifted_message);
=======
        let encoded = ShortintEncoding::from_parameters(client_key.parameters, PaddingBit::Yes)
            .encode(Cleartext(message));
>>>>>>> c478d3b7

        let ct = allocate_and_encrypt_new_lwe_ciphertext(
            &encryption_lwe_sk,
            encoded,
            encryption_noise_distribution,
            client_key.parameters.ciphertext_modulus(),
            &mut self.encryption_generator,
        );

        Ciphertext::new(
            ct,
            Degree::new(
                client_key.parameters.message_modulus().0 * client_key.parameters.carry_modulus().0
                    - 1,
            ),
            NoiseLevel::NOMINAL,
            client_key.parameters.message_modulus(),
            client_key.parameters.carry_modulus(),
            params_op_order,
        )
    }

    pub(crate) fn encrypt_without_padding(
        &mut self,
        client_key: &ClientKey,
        message: u64,
    ) -> Ciphertext {
<<<<<<< HEAD
        //Multiply by 2 to reshift and exclude the padding bit
        let delta = client_key.parameters.delta() << 1;

        let shifted_message = message * delta;

        let encoded = Plaintext(shifted_message);
=======
        let encoded = ShortintEncoding::from_parameters(client_key.parameters, PaddingBit::No)
            .encode(Cleartext(message));
>>>>>>> c478d3b7

        let params_op_order: PBSOrder = client_key.parameters.encryption_key_choice().into();

        let (encryption_lwe_sk, encryption_noise_distribution) =
            client_key.encryption_key_and_noise();

        let ct = allocate_and_encrypt_new_lwe_ciphertext(
            &encryption_lwe_sk,
            encoded,
            encryption_noise_distribution,
            client_key.parameters.ciphertext_modulus(),
            &mut self.encryption_generator,
        );

        Ciphertext::new(
            ct,
            Degree::new(client_key.parameters.message_modulus().0 - 1),
            NoiseLevel::NOMINAL,
            client_key.parameters.message_modulus(),
            client_key.parameters.carry_modulus(),
            params_op_order,
        )
    }

    pub(crate) fn encrypt_without_padding_compressed(
        &mut self,
        client_key: &ClientKey,
        message: u64,
    ) -> CompressedCiphertext {
<<<<<<< HEAD
        //Multiply by 2 to reshift and exclude the padding bit
        let delta = client_key.parameters.delta() << 1;

        let shifted_message = message * delta;

        let encoded = Plaintext(shifted_message);
=======
        let encoded = ShortintEncoding::from_parameters(client_key.parameters, PaddingBit::No)
            .encode(Cleartext(message));
>>>>>>> c478d3b7

        let params_op_order: PBSOrder = client_key.parameters.encryption_key_choice().into();

        let (encryption_lwe_sk, encryption_noise_distribution) =
            client_key.encryption_key_and_noise();

        let ct = allocate_and_encrypt_new_seeded_lwe_ciphertext(
            &encryption_lwe_sk,
            encoded,
            encryption_noise_distribution,
            client_key.parameters.ciphertext_modulus(),
            &mut self.seeder,
        );

        CompressedCiphertext {
            ct,
            degree: Degree::new(client_key.parameters.message_modulus().0 - 1),
            message_modulus: client_key.parameters.message_modulus(),
            carry_modulus: client_key.parameters.carry_modulus(),
            pbs_order: params_op_order,
            noise_level: NoiseLevel::NOMINAL,
        }
    }

    pub(crate) fn encrypt_native_crt(
        &mut self,
        client_key: &ClientKey,
        message: u64,
        message_modulus: MessageModulus,
    ) -> Ciphertext {
        let carry_modulus = CarryModulus(1);
        let m = (message % message_modulus.0) as u128;
        let shifted_message = (m * (1 << 64) / message_modulus.0 as u128) as u64;

        let encoded = Plaintext(shifted_message);

        let params_op_order: PBSOrder = client_key.parameters.encryption_key_choice().into();

        let (encryption_lwe_sk, encryption_noise_distribution) =
            client_key.encryption_key_and_noise();

        let ct = allocate_and_encrypt_new_lwe_ciphertext(
            &encryption_lwe_sk,
            encoded,
            encryption_noise_distribution,
            client_key.parameters.ciphertext_modulus(),
            &mut self.encryption_generator,
        );

        Ciphertext::new(
            ct,
            Degree::new(message_modulus.0 - 1),
            NoiseLevel::NOMINAL,
            message_modulus,
            carry_modulus,
            params_op_order,
        )
    }

    pub(crate) fn encrypt_native_crt_compressed(
        &mut self,
        client_key: &ClientKey,
        message: u64,
        message_modulus: MessageModulus,
    ) -> CompressedCiphertext {
        let carry_modulus = CarryModulus(1);
        let m = (message % message_modulus.0) as u128;
        let shifted_message = (m * (1 << 64) / message_modulus.0 as u128) as u64;

        let encoded = Plaintext(shifted_message);

        let params_op_order: PBSOrder = client_key.parameters.encryption_key_choice().into();

        let (encryption_lwe_sk, encryption_noise_distribution) =
            client_key.encryption_key_and_noise();

        let ct = allocate_and_encrypt_new_seeded_lwe_ciphertext(
            &encryption_lwe_sk,
            encoded,
            encryption_noise_distribution,
            client_key.parameters.ciphertext_modulus(),
            &mut self.seeder,
        );

        CompressedCiphertext {
            ct,
            degree: Degree::new(message_modulus.0 - 1),
            message_modulus,
            carry_modulus,
            pbs_order: params_op_order,
            noise_level: NoiseLevel::NOMINAL,
        }
    }
}<|MERGE_RESOLUTION|>--- conflicted
+++ resolved
@@ -66,12 +66,7 @@
         u64: RandomGenerable<NoiseDistribution, CustomModulus = u64>,
         KeyCont: crate::core_crypto::commons::traits::Container<Element = u64>,
     {
-<<<<<<< HEAD
-        //The delta is the one defined by the parameters
-        let delta = client_key_parameters.delta();
-=======
         let m = Cleartext(message % message_modulus.0);
->>>>>>> c478d3b7
 
         let encoded =
             ShortintEncoding::from_parameters(*client_key_parameters, PaddingBit::Yes).encode(m);
@@ -170,12 +165,7 @@
             * client_key.parameters.carry_modulus().0)
             / message_modulus.0;
 
-<<<<<<< HEAD
-        //The delta is the one defined by the parameters
-        let delta = client_key.parameters.delta();
-=======
         let m = Cleartext(message % message_modulus.0);
->>>>>>> c478d3b7
 
         let encoded =
             ShortintEncoding::from_parameters(client_key.parameters, PaddingBit::Yes).encode(m);
@@ -209,16 +199,8 @@
         let (encryption_lwe_sk, encryption_noise_distribution) =
             client_key.encryption_key_and_noise();
 
-<<<<<<< HEAD
-        let delta = client_key.parameters.delta();
-
-        let shifted_message = message * delta;
-
-        let encoded = Plaintext(shifted_message);
-=======
         let encoded = ShortintEncoding::from_parameters(client_key.parameters, PaddingBit::Yes)
             .encode(Cleartext(message));
->>>>>>> c478d3b7
 
         let ct = allocate_and_encrypt_new_lwe_ciphertext(
             &encryption_lwe_sk,
@@ -246,17 +228,8 @@
         client_key: &ClientKey,
         message: u64,
     ) -> Ciphertext {
-<<<<<<< HEAD
-        //Multiply by 2 to reshift and exclude the padding bit
-        let delta = client_key.parameters.delta() << 1;
-
-        let shifted_message = message * delta;
-
-        let encoded = Plaintext(shifted_message);
-=======
         let encoded = ShortintEncoding::from_parameters(client_key.parameters, PaddingBit::No)
             .encode(Cleartext(message));
->>>>>>> c478d3b7
 
         let params_op_order: PBSOrder = client_key.parameters.encryption_key_choice().into();
 
@@ -286,17 +259,8 @@
         client_key: &ClientKey,
         message: u64,
     ) -> CompressedCiphertext {
-<<<<<<< HEAD
-        //Multiply by 2 to reshift and exclude the padding bit
-        let delta = client_key.parameters.delta() << 1;
-
-        let shifted_message = message * delta;
-
-        let encoded = Plaintext(shifted_message);
-=======
         let encoded = ShortintEncoding::from_parameters(client_key.parameters, PaddingBit::No)
             .encode(Cleartext(message));
->>>>>>> c478d3b7
 
         let params_op_order: PBSOrder = client_key.parameters.encryption_key_choice().into();
 
