--- conflicted
+++ resolved
@@ -140,12 +140,7 @@
             * public_key.parameters.carry_modulus().0)
             / message_modulus.0;
 
-<<<<<<< HEAD
-        //The delta is the one defined by the parameters
-        let delta = public_key.parameters.delta();
-=======
         let m = Cleartext(message % message_modulus.0);
->>>>>>> c478d3b7
 
         let plain =
             ShortintEncoding::from_parameters(public_key.parameters, PaddingBit::Yes).encode(m);
@@ -202,12 +197,6 @@
             * public_key.parameters.carry_modulus().0)
             / message_modulus.0;
 
-<<<<<<< HEAD
-        //The delta is the one defined by the parameters
-        let delta = public_key.parameters.delta();
-
-=======
->>>>>>> c478d3b7
         let encoded: Vec<_> = messages
             .into_iter()
             .map(move |message| {
@@ -256,12 +245,6 @@
         message: u64,
         message_moduli: impl Iterator<Item = MessageModulus>,
     ) -> Vec<Ciphertext> {
-<<<<<<< HEAD
-        //The delta is the one defined by the parameters
-        let delta = public_key.parameters.delta();
-
-=======
->>>>>>> c478d3b7
         let (encoded, moduli): (Vec<_>, Vec<_>) = message_moduli
             .map(|message_modulus| {
                 //This ensures that the space message_modulus*carry_modulus < param.message_modulus
@@ -320,17 +303,8 @@
         public_key: &PublicKey,
         message: u64,
     ) -> Ciphertext {
-<<<<<<< HEAD
-        //Multiply by 2 to reshift and exclude the padding bit
-        let delta = public_key.parameters.delta() << 1;
-
-        let shifted_message = message * delta;
-        // encode the message
-        let plain = Plaintext(shifted_message);
-=======
         let plain = ShortintEncoding::from_parameters(public_key.parameters, PaddingBit::No)
             .encode(Cleartext(message));
->>>>>>> c478d3b7
 
         // This allocates the required ct
         let mut encrypted_ct = LweCiphertextOwned::new(
@@ -375,12 +349,6 @@
         public_key: &CompressedPublicKey,
         messages: impl Iterator<Item = u64>,
     ) -> Vec<Ciphertext> {
-<<<<<<< HEAD
-        //Multiply by 2 to reshift and exclude the padding bit
-        let delta = public_key.parameters.delta() << 1;
-
-=======
->>>>>>> c478d3b7
         let encoded: Vec<_> = messages
             .map(|message| {
                 ShortintEncoding::from_parameters(public_key.parameters, PaddingBit::No)
@@ -550,15 +518,8 @@
         public_key: &PublicKey,
         message: u64,
     ) -> Ciphertext {
-<<<<<<< HEAD
-        let delta = public_key.parameters.delta();
-        let shifted_message = message * delta;
-        // encode the message
-        let plain = Plaintext(shifted_message);
-=======
         let plain = ShortintEncoding::from_parameters(public_key.parameters, PaddingBit::Yes)
             .encode(Cleartext(message));
->>>>>>> c478d3b7
 
         // This allocates the required ct
         let mut encrypted_ct = LweCiphertextOwned::new(
@@ -592,15 +553,8 @@
         public_key: &CompressedPublicKey,
         message: u64,
     ) -> Ciphertext {
-<<<<<<< HEAD
-        let delta = public_key.parameters.delta();
-        let shifted_message = message * delta;
-        // encode the message
-        let plain = Plaintext(shifted_message);
-=======
         let plain = ShortintEncoding::from_parameters(public_key.parameters, PaddingBit::Yes)
             .encode(Cleartext(message));
->>>>>>> c478d3b7
 
         // This allocates the required ct
         let mut encrypted_ct = LweCiphertextOwned::new(
