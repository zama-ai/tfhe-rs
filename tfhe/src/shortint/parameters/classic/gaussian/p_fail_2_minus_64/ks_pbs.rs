use crate::core_crypto::prelude::*;
use crate::shortint::ciphertext::MaxNoiseLevel;
use crate::shortint::parameters::{CarryModulus, ClassicPBSParameters, MessageModulus};
// p-fail = 2^-64.612, algorithmic cost ~ 39, 2-norm = 1
pub const PARAM_MESSAGE_1_CARRY_0_KS_PBS_GAUSSIAN_2M64: ClassicPBSParameters =
    ClassicPBSParameters {
        lwe_dimension: LweDimension(720),
        glwe_dimension: GlweDimension(6),
        polynomial_size: PolynomialSize(256),
        lwe_noise_distribution: DynamicDistribution::new_gaussian_from_std_dev(StandardDev(
            2.540544392252957e-05,
        )),
        glwe_noise_distribution: DynamicDistribution::new_gaussian_from_std_dev(StandardDev(
            1.9524392655548086e-11,
        )),
        pbs_base_log: DecompositionBaseLog(17),
        pbs_level: DecompositionLevelCount(1),
        ks_base_log: DecompositionBaseLog(4),
        ks_level: DecompositionLevelCount(3),
        message_modulus: MessageModulus(2),
        carry_modulus: CarryModulus(1),
        max_noise_level: MaxNoiseLevel::new(1),
        log2_p_fail: -64.612,
        ciphertext_modulus: CiphertextModulus::new_native(),
        encryption_key_choice: EncryptionKeyChoice::Big,
    };
// p-fail = 2^-64.01, algorithmic cost ~ 60, 2-norm = 3
pub const PARAM_MESSAGE_1_CARRY_1_KS_PBS_GAUSSIAN_2M64: ClassicPBSParameters =
    ClassicPBSParameters {
        lwe_dimension: LweDimension(781),
        glwe_dimension: GlweDimension(4),
        polynomial_size: PolynomialSize(512),
        lwe_noise_distribution: DynamicDistribution::new_gaussian_from_std_dev(StandardDev(
            8.868480365938865e-06,
        )),
        glwe_noise_distribution: DynamicDistribution::new_gaussian_from_std_dev(StandardDev(
            2.845267479601915e-15,
        )),
        pbs_base_log: DecompositionBaseLog(23),
        pbs_level: DecompositionLevelCount(1),
        ks_base_log: DecompositionBaseLog(4),
        ks_level: DecompositionLevelCount(3),
        message_modulus: MessageModulus(2),
        carry_modulus: CarryModulus(2),
        max_noise_level: MaxNoiseLevel::new(3),
        log2_p_fail: -64.01,
        ciphertext_modulus: CiphertextModulus::new_native(),
        encryption_key_choice: EncryptionKeyChoice::Big,
    };
// p-fail = 2^-64.415, algorithmic cost ~ 76, 2-norm = 7
pub const PARAM_MESSAGE_1_CARRY_2_KS_PBS_GAUSSIAN_2M64: ClassicPBSParameters =
    ClassicPBSParameters {
        lwe_dimension: LweDimension(858),
        glwe_dimension: GlweDimension(2),
        polynomial_size: PolynomialSize(1024),
        lwe_noise_distribution: DynamicDistribution::new_gaussian_from_std_dev(StandardDev(
            2.348996819227123e-06,
        )),
        glwe_noise_distribution: DynamicDistribution::new_gaussian_from_std_dev(StandardDev(
            2.845267479601915e-15,
        )),
        pbs_base_log: DecompositionBaseLog(23),
        pbs_level: DecompositionLevelCount(1),
        ks_base_log: DecompositionBaseLog(5),
        ks_level: DecompositionLevelCount(3),
        message_modulus: MessageModulus(2),
        carry_modulus: CarryModulus(4),
        max_noise_level: MaxNoiseLevel::new(7),
        log2_p_fail: -64.415,
        ciphertext_modulus: CiphertextModulus::new_native(),
        encryption_key_choice: EncryptionKeyChoice::Big,
    };
// p-fail = 2^-64.088, algorithmic cost ~ 109, 2-norm = 15
pub const PARAM_MESSAGE_1_CARRY_3_KS_PBS_GAUSSIAN_2M64: ClassicPBSParameters =
    ClassicPBSParameters {
        lwe_dimension: LweDimension(859),
        glwe_dimension: GlweDimension(1),
        polynomial_size: PolynomialSize(2048),
        lwe_noise_distribution: DynamicDistribution::new_gaussian_from_std_dev(StandardDev(
            2.3088161607134664e-06,
        )),
        glwe_noise_distribution: DynamicDistribution::new_gaussian_from_std_dev(StandardDev(
            2.845267479601915e-15,
        )),
        pbs_base_log: DecompositionBaseLog(23),
        pbs_level: DecompositionLevelCount(1),
        ks_base_log: DecompositionBaseLog(3),
        ks_level: DecompositionLevelCount(5),
        message_modulus: MessageModulus(2),
        carry_modulus: CarryModulus(8),
        max_noise_level: MaxNoiseLevel::new(15),
        log2_p_fail: -64.088,
        ciphertext_modulus: CiphertextModulus::new_native(),
        encryption_key_choice: EncryptionKeyChoice::Big,
    };
// p-fail = 2^-64.069, algorithmic cost ~ 362, 2-norm = 31
pub const PARAM_MESSAGE_1_CARRY_4_KS_PBS_GAUSSIAN_2M64: ClassicPBSParameters =
    ClassicPBSParameters {
        lwe_dimension: LweDimension(902),
        glwe_dimension: GlweDimension(1),
        polynomial_size: PolynomialSize(4096),
        lwe_noise_distribution: DynamicDistribution::new_gaussian_from_std_dev(StandardDev(
            1.0994794733558207e-06,
        )),
        glwe_noise_distribution: DynamicDistribution::new_gaussian_from_std_dev(StandardDev(
            2.168404344971009e-19,
        )),
        pbs_base_log: DecompositionBaseLog(15),
        pbs_level: DecompositionLevelCount(2),
        ks_base_log: DecompositionBaseLog(3),
        ks_level: DecompositionLevelCount(6),
        message_modulus: MessageModulus(2),
        carry_modulus: CarryModulus(16),
        max_noise_level: MaxNoiseLevel::new(31),
        log2_p_fail: -64.069,
        ciphertext_modulus: CiphertextModulus::new_native(),
        encryption_key_choice: EncryptionKeyChoice::Big,
    };
// p-fail = 2^-64.068, algorithmic cost ~ 836, 2-norm = 63
pub const PARAM_MESSAGE_1_CARRY_5_KS_PBS_GAUSSIAN_2M64: ClassicPBSParameters =
    ClassicPBSParameters {
        lwe_dimension: LweDimension(981),
        glwe_dimension: GlweDimension(1),
        polynomial_size: PolynomialSize(8192),
        lwe_noise_distribution: DynamicDistribution::new_gaussian_from_std_dev(StandardDev(
            2.8134175707144757e-07,
        )),
        glwe_noise_distribution: DynamicDistribution::new_gaussian_from_std_dev(StandardDev(
            2.168404344971009e-19,
        )),
        pbs_base_log: DecompositionBaseLog(15),
        pbs_level: DecompositionLevelCount(2),
        ks_base_log: DecompositionBaseLog(3),
        ks_level: DecompositionLevelCount(6),
        message_modulus: MessageModulus(2),
        carry_modulus: CarryModulus(32),
        max_noise_level: MaxNoiseLevel::new(63),
        log2_p_fail: -64.068,
        ciphertext_modulus: CiphertextModulus::new_native(),
        encryption_key_choice: EncryptionKeyChoice::Big,
    };
// p-fail = 2^-64.054, algorithmic cost ~ 2522, 2-norm = 127
pub const PARAM_MESSAGE_1_CARRY_6_KS_PBS_GAUSSIAN_2M64: ClassicPBSParameters =
    ClassicPBSParameters {
        lwe_dimension: LweDimension(1054),
        glwe_dimension: GlweDimension(1),
        polynomial_size: PolynomialSize(16384),
        lwe_noise_distribution: DynamicDistribution::new_gaussian_from_std_dev(StandardDev(
            7.984352743330102e-08,
        )),
        glwe_noise_distribution: DynamicDistribution::new_gaussian_from_std_dev(StandardDev(
            2.168404344971009e-19,
        )),
        pbs_base_log: DecompositionBaseLog(11),
        pbs_level: DecompositionLevelCount(3),
        ks_base_log: DecompositionBaseLog(3),
        ks_level: DecompositionLevelCount(7),
        message_modulus: MessageModulus(2),
        carry_modulus: CarryModulus(64),
        max_noise_level: MaxNoiseLevel::new(127),
        log2_p_fail: -64.054,
        ciphertext_modulus: CiphertextModulus::new_native(),
        encryption_key_choice: EncryptionKeyChoice::Big,
    };
// p-fail = 2^-64.02, algorithmic cost ~ 8616, 2-norm = 255
pub const PARAM_MESSAGE_1_CARRY_7_KS_PBS_GAUSSIAN_2M64: ClassicPBSParameters =
    ClassicPBSParameters {
        lwe_dimension: LweDimension(1114),
        glwe_dimension: GlweDimension(1),
        polynomial_size: PolynomialSize(32768),
        lwe_noise_distribution: DynamicDistribution::new_gaussian_from_std_dev(StandardDev(
            2.8356668849263424e-08,
        )),
        glwe_noise_distribution: DynamicDistribution::new_gaussian_from_std_dev(StandardDev(
            2.168404344971009e-19,
        )),
        pbs_base_log: DecompositionBaseLog(7),
        pbs_level: DecompositionLevelCount(5),
        ks_base_log: DecompositionBaseLog(2),
        ks_level: DecompositionLevelCount(12),
        message_modulus: MessageModulus(2),
        carry_modulus: CarryModulus(128),
        max_noise_level: MaxNoiseLevel::new(255),
        log2_p_fail: -64.02,
        ciphertext_modulus: CiphertextModulus::new_native(),
        encryption_key_choice: EncryptionKeyChoice::Big,
    };
// p-fail = 2^-64.023, algorithmic cost ~ 45, 2-norm = 1
pub const PARAM_MESSAGE_2_CARRY_0_KS_PBS_GAUSSIAN_2M64: ClassicPBSParameters =
    ClassicPBSParameters {
        lwe_dimension: LweDimension(775),
        glwe_dimension: GlweDimension(3),
        polynomial_size: PolynomialSize(512),
        lwe_noise_distribution: DynamicDistribution::new_gaussian_from_std_dev(StandardDev(
            9.83575402535913e-06,
        )),
        glwe_noise_distribution: DynamicDistribution::new_gaussian_from_std_dev(StandardDev(
            1.9524392655548086e-11,
        )),
        pbs_base_log: DecompositionBaseLog(17),
        pbs_level: DecompositionLevelCount(1),
        ks_base_log: DecompositionBaseLog(4),
        ks_level: DecompositionLevelCount(3),
        message_modulus: MessageModulus(4),
        carry_modulus: CarryModulus(1),
        max_noise_level: MaxNoiseLevel::new(1),
        log2_p_fail: -64.023,
        ciphertext_modulus: CiphertextModulus::new_native(),
        encryption_key_choice: EncryptionKeyChoice::Big,
    };
// p-fail = 2^-64.176, algorithmic cost ~ 76, 2-norm = 2
pub const PARAM_MESSAGE_2_CARRY_1_KS_PBS_GAUSSIAN_2M64: ClassicPBSParameters =
    ClassicPBSParameters {
        lwe_dimension: LweDimension(857),
        glwe_dimension: GlweDimension(2),
        polynomial_size: PolynomialSize(1024),
        lwe_noise_distribution: DynamicDistribution::new_gaussian_from_std_dev(StandardDev(
            2.389876747499049e-06,
        )),
        glwe_noise_distribution: DynamicDistribution::new_gaussian_from_std_dev(StandardDev(
            2.845267479601915e-15,
        )),
        pbs_base_log: DecompositionBaseLog(23),
        pbs_level: DecompositionLevelCount(1),
        ks_base_log: DecompositionBaseLog(5),
        ks_level: DecompositionLevelCount(3),
        message_modulus: MessageModulus(4),
        carry_modulus: CarryModulus(2),
        max_noise_level: MaxNoiseLevel::new(2),
        log2_p_fail: -64.176,
        ciphertext_modulus: CiphertextModulus::new_native(),
        encryption_key_choice: EncryptionKeyChoice::Big,
    };
// p-fail = 2^-64.074, algorithmic cost ~ 106, 2-norm = 5
pub const PARAM_MESSAGE_2_CARRY_2_KS_PBS_GAUSSIAN_2M64: ClassicPBSParameters =
    ClassicPBSParameters {
        lwe_dimension: LweDimension(834),
        glwe_dimension: GlweDimension(1),
        polynomial_size: PolynomialSize(2048),
        lwe_noise_distribution: DynamicDistribution::new_gaussian_from_std_dev(StandardDev(
            3.5539902359442825e-06,
        )),
        glwe_noise_distribution: DynamicDistribution::new_gaussian_from_std_dev(StandardDev(
            2.845267479601915e-15,
        )),
        pbs_base_log: DecompositionBaseLog(23),
        pbs_level: DecompositionLevelCount(1),
        ks_base_log: DecompositionBaseLog(3),
        ks_level: DecompositionLevelCount(5),
        message_modulus: MessageModulus(4),
        carry_modulus: CarryModulus(4),
        max_noise_level: MaxNoiseLevel::new(5),
        log2_p_fail: -64.074,
        ciphertext_modulus: CiphertextModulus::new_native(),
        encryption_key_choice: EncryptionKeyChoice::Big,
    };
<<<<<<< HEAD
// TODO: p-fail has to be properly extracted from Fpga optimizer
// p-fail = TODO, algorithmic cost ~ TODO, 2-norm = 5
pub const PARAM_MESSAGE_2_CARRY_2_KS_PBS_44B_GAUSSIAN_2M64: ClassicPBSParameters =
    ClassicPBSParameters {
        lwe_dimension: LweDimension(724),
        glwe_dimension: GlweDimension(2),
        polynomial_size: PolynomialSize(1024),
        lwe_noise_distribution: DynamicDistribution::new_gaussian_from_std_dev(StandardDev(
            1.2597809688976277e-05,
        )),
        glwe_noise_distribution: DynamicDistribution::new_gaussian_from_std_dev(StandardDev(
            2.2737367544323206e-13,
        )),
        pbs_base_log: DecompositionBaseLog(20),
        pbs_level: DecompositionLevelCount(1),
        ks_base_log: DecompositionBaseLog(2),
        ks_level: DecompositionLevelCount(7),
        message_modulus: MessageModulus(4),
        carry_modulus: CarryModulus(4),
        max_noise_level: MaxNoiseLevel::new(5),
        log2_p_fail: -64.082,
        ciphertext_modulus: CiphertextModulus::new(1_u128 << 44),
        encryption_key_choice: EncryptionKeyChoice::Big,
    };
// p-fail = 2^-64.379, algorithmic cost ~ 365, 2-norm = 10
=======
// p-fail = 2^-64.084, algorithmic cost ~ 362, 2-norm = 10
>>>>>>> dedb3e94
pub const PARAM_MESSAGE_2_CARRY_3_KS_PBS_GAUSSIAN_2M64: ClassicPBSParameters =
    ClassicPBSParameters {
        lwe_dimension: LweDimension(902),
        glwe_dimension: GlweDimension(1),
        polynomial_size: PolynomialSize(4096),
        lwe_noise_distribution: DynamicDistribution::new_gaussian_from_std_dev(StandardDev(
            1.0994794733558207e-06,
        )),
        glwe_noise_distribution: DynamicDistribution::new_gaussian_from_std_dev(StandardDev(
            2.168404344971009e-19,
        )),
        pbs_base_log: DecompositionBaseLog(15),
        pbs_level: DecompositionLevelCount(2),
        ks_base_log: DecompositionBaseLog(3),
        ks_level: DecompositionLevelCount(6),
        message_modulus: MessageModulus(4),
        carry_modulus: CarryModulus(8),
        max_noise_level: MaxNoiseLevel::new(10),
        log2_p_fail: -64.084,
        ciphertext_modulus: CiphertextModulus::new_native(),
        encryption_key_choice: EncryptionKeyChoice::Big,
    };
// p-fail = 2^-64.078, algorithmic cost ~ 833, 2-norm = 21
pub const PARAM_MESSAGE_2_CARRY_4_KS_PBS_GAUSSIAN_2M64: ClassicPBSParameters =
    ClassicPBSParameters {
        lwe_dimension: LweDimension(977),
        glwe_dimension: GlweDimension(1),
        polynomial_size: PolynomialSize(8192),
        lwe_noise_distribution: DynamicDistribution::new_gaussian_from_std_dev(StandardDev(
            3.0144389706858286e-07,
        )),
        glwe_noise_distribution: DynamicDistribution::new_gaussian_from_std_dev(StandardDev(
            2.168404344971009e-19,
        )),
        pbs_base_log: DecompositionBaseLog(15),
        pbs_level: DecompositionLevelCount(2),
        ks_base_log: DecompositionBaseLog(3),
        ks_level: DecompositionLevelCount(6),
        message_modulus: MessageModulus(4),
        carry_modulus: CarryModulus(16),
        max_noise_level: MaxNoiseLevel::new(21),
        log2_p_fail: -64.078,
        ciphertext_modulus: CiphertextModulus::new_native(),
        encryption_key_choice: EncryptionKeyChoice::Big,
    };
// p-fail = 2^-64.058, algorithmic cost ~ 2517, 2-norm = 42
pub const PARAM_MESSAGE_2_CARRY_5_KS_PBS_GAUSSIAN_2M64: ClassicPBSParameters =
    ClassicPBSParameters {
        lwe_dimension: LweDimension(1052),
        glwe_dimension: GlweDimension(1),
        polynomial_size: PolynomialSize(16384),
        lwe_noise_distribution: DynamicDistribution::new_gaussian_from_std_dev(StandardDev(
            8.264676629436917e-08,
        )),
        glwe_noise_distribution: DynamicDistribution::new_gaussian_from_std_dev(StandardDev(
            2.168404344971009e-19,
        )),
        pbs_base_log: DecompositionBaseLog(12),
        pbs_level: DecompositionLevelCount(3),
        ks_base_log: DecompositionBaseLog(3),
        ks_level: DecompositionLevelCount(7),
        message_modulus: MessageModulus(4),
        carry_modulus: CarryModulus(32),
        max_noise_level: MaxNoiseLevel::new(42),
        log2_p_fail: -64.058,
        ciphertext_modulus: CiphertextModulus::new_native(),
        encryption_key_choice: EncryptionKeyChoice::Big,
    };
// p-fail = 2^-64.001, algorithmic cost ~ 7229, 2-norm = 85
pub const PARAM_MESSAGE_2_CARRY_6_KS_PBS_GAUSSIAN_2M64: ClassicPBSParameters =
    ClassicPBSParameters {
        lwe_dimension: LweDimension(1114),
        glwe_dimension: GlweDimension(1),
        polynomial_size: PolynomialSize(32768),
        lwe_noise_distribution: DynamicDistribution::new_gaussian_from_std_dev(StandardDev(
            2.8356668849263424e-08,
        )),
        glwe_noise_distribution: DynamicDistribution::new_gaussian_from_std_dev(StandardDev(
            2.168404344971009e-19,
        )),
        pbs_base_log: DecompositionBaseLog(9),
        pbs_level: DecompositionLevelCount(4),
        ks_base_log: DecompositionBaseLog(2),
        ks_level: DecompositionLevelCount(11),
        message_modulus: MessageModulus(4),
        carry_modulus: CarryModulus(64),
        max_noise_level: MaxNoiseLevel::new(85),
        log2_p_fail: -64.001,
        ciphertext_modulus: CiphertextModulus::new_native(),
        encryption_key_choice: EncryptionKeyChoice::Big,
    };
// p-fail = 2^-64.193, algorithmic cost ~ 76, 2-norm = 1
pub const PARAM_MESSAGE_3_CARRY_0_KS_PBS_GAUSSIAN_2M64: ClassicPBSParameters =
    ClassicPBSParameters {
        lwe_dimension: LweDimension(857),
        glwe_dimension: GlweDimension(2),
        polynomial_size: PolynomialSize(1024),
        lwe_noise_distribution: DynamicDistribution::new_gaussian_from_std_dev(StandardDev(
            2.389876747499049e-06,
        )),
        glwe_noise_distribution: DynamicDistribution::new_gaussian_from_std_dev(StandardDev(
            2.845267479601915e-15,
        )),
        pbs_base_log: DecompositionBaseLog(23),
        pbs_level: DecompositionLevelCount(1),
        ks_base_log: DecompositionBaseLog(5),
        ks_level: DecompositionLevelCount(3),
        message_modulus: MessageModulus(8),
        carry_modulus: CarryModulus(1),
        max_noise_level: MaxNoiseLevel::new(1),
        log2_p_fail: -64.193,
        ciphertext_modulus: CiphertextModulus::new_native(),
        encryption_key_choice: EncryptionKeyChoice::Big,
    };
// p-fail = 2^-64.346, algorithmic cost ~ 106, 2-norm = 2
pub const PARAM_MESSAGE_3_CARRY_1_KS_PBS_GAUSSIAN_2M64: ClassicPBSParameters =
    ClassicPBSParameters {
        lwe_dimension: LweDimension(833),
        glwe_dimension: GlweDimension(1),
        polynomial_size: PolynomialSize(2048),
        lwe_noise_distribution: DynamicDistribution::new_gaussian_from_std_dev(StandardDev(
            3.6158408373309336e-06,
        )),
        glwe_noise_distribution: DynamicDistribution::new_gaussian_from_std_dev(StandardDev(
            2.845267479601915e-15,
        )),
        pbs_base_log: DecompositionBaseLog(23),
        pbs_level: DecompositionLevelCount(1),
        ks_base_log: DecompositionBaseLog(3),
        ks_level: DecompositionLevelCount(5),
        message_modulus: MessageModulus(8),
        carry_modulus: CarryModulus(2),
        max_noise_level: MaxNoiseLevel::new(2),
        log2_p_fail: -64.346,
        ciphertext_modulus: CiphertextModulus::new_native(),
        encryption_key_choice: EncryptionKeyChoice::Big,
    };
// p-fail = 2^-64.064, algorithmic cost ~ 260, 2-norm = 4
pub const PARAM_MESSAGE_3_CARRY_2_KS_PBS_GAUSSIAN_2M64: ClassicPBSParameters =
    ClassicPBSParameters {
        lwe_dimension: LweDimension(935),
        glwe_dimension: GlweDimension(1),
        polynomial_size: PolynomialSize(4096),
        lwe_noise_distribution: DynamicDistribution::new_gaussian_from_std_dev(StandardDev(
            6.221794297398788e-07,
        )),
        glwe_noise_distribution: DynamicDistribution::new_gaussian_from_std_dev(StandardDev(
            2.168404344971009e-19,
        )),
        pbs_base_log: DecompositionBaseLog(22),
        pbs_level: DecompositionLevelCount(1),
        ks_base_log: DecompositionBaseLog(3),
        ks_level: DecompositionLevelCount(6),
        message_modulus: MessageModulus(8),
        carry_modulus: CarryModulus(4),
        max_noise_level: MaxNoiseLevel::new(4),
        log2_p_fail: -64.064,
        ciphertext_modulus: CiphertextModulus::new_native(),
        encryption_key_choice: EncryptionKeyChoice::Big,
    };
// p-fail = 2^-64.122, algorithmic cost ~ 833, 2-norm = 9
pub const PARAM_MESSAGE_3_CARRY_3_KS_PBS_GAUSSIAN_2M64: ClassicPBSParameters =
    ClassicPBSParameters {
        lwe_dimension: LweDimension(977),
        glwe_dimension: GlweDimension(1),
        polynomial_size: PolynomialSize(8192),
        lwe_noise_distribution: DynamicDistribution::new_gaussian_from_std_dev(StandardDev(
            3.0144389706858286e-07,
        )),
        glwe_noise_distribution: DynamicDistribution::new_gaussian_from_std_dev(StandardDev(
            2.168404344971009e-19,
        )),
        pbs_base_log: DecompositionBaseLog(16),
        pbs_level: DecompositionLevelCount(2),
        ks_base_log: DecompositionBaseLog(3),
        ks_level: DecompositionLevelCount(6),
        message_modulus: MessageModulus(8),
        carry_modulus: CarryModulus(8),
        max_noise_level: MaxNoiseLevel::new(9),
        log2_p_fail: -64.122,
        ciphertext_modulus: CiphertextModulus::new_native(),
        encryption_key_choice: EncryptionKeyChoice::Big,
    };
// p-fail = 2^-64.037, algorithmic cost ~ 1947, 2-norm = 18
pub const PARAM_MESSAGE_3_CARRY_4_KS_PBS_GAUSSIAN_2M64: ClassicPBSParameters =
    ClassicPBSParameters {
        lwe_dimension: LweDimension(1061),
        glwe_dimension: GlweDimension(1),
        polynomial_size: PolynomialSize(16384),
        lwe_noise_distribution: DynamicDistribution::new_gaussian_from_std_dev(StandardDev(
            7.07600596055958e-08,
        )),
        glwe_noise_distribution: DynamicDistribution::new_gaussian_from_std_dev(StandardDev(
            2.168404344971009e-19,
        )),
        pbs_base_log: DecompositionBaseLog(15),
        pbs_level: DecompositionLevelCount(2),
        ks_base_log: DecompositionBaseLog(3),
        ks_level: DecompositionLevelCount(7),
        message_modulus: MessageModulus(8),
        carry_modulus: CarryModulus(16),
        max_noise_level: MaxNoiseLevel::new(18),
        log2_p_fail: -64.037,
        ciphertext_modulus: CiphertextModulus::new_native(),
        encryption_key_choice: EncryptionKeyChoice::Big,
    };
// p-fail = 2^-64.0, algorithmic cost ~ 6009, 2-norm = 36
pub const PARAM_MESSAGE_3_CARRY_5_KS_PBS_GAUSSIAN_2M64: ClassicPBSParameters =
    ClassicPBSParameters {
        lwe_dimension: LweDimension(1118),
        glwe_dimension: GlweDimension(1),
        polynomial_size: PolynomialSize(32768),
        lwe_noise_distribution: DynamicDistribution::new_gaussian_from_std_dev(StandardDev(
            2.6465671112690942e-08,
        )),
        glwe_noise_distribution: DynamicDistribution::new_gaussian_from_std_dev(StandardDev(
            2.168404344971009e-19,
        )),
        pbs_base_log: DecompositionBaseLog(11),
        pbs_level: DecompositionLevelCount(3),
        ks_base_log: DecompositionBaseLog(2),
        ks_level: DecompositionLevelCount(12),
        message_modulus: MessageModulus(8),
        carry_modulus: CarryModulus(32),
        max_noise_level: MaxNoiseLevel::new(36),
        log2_p_fail: -64.0,
        ciphertext_modulus: CiphertextModulus::new_native(),
        encryption_key_choice: EncryptionKeyChoice::Big,
    };
// p-fail = 2^-64.454, algorithmic cost ~ 106, 2-norm = 1
pub const PARAM_MESSAGE_4_CARRY_0_KS_PBS_GAUSSIAN_2M64: ClassicPBSParameters =
    ClassicPBSParameters {
        lwe_dimension: LweDimension(833),
        glwe_dimension: GlweDimension(1),
        polynomial_size: PolynomialSize(2048),
        lwe_noise_distribution: DynamicDistribution::new_gaussian_from_std_dev(StandardDev(
            3.6158408373309336e-06,
        )),
        glwe_noise_distribution: DynamicDistribution::new_gaussian_from_std_dev(StandardDev(
            2.845267479601915e-15,
        )),
        pbs_base_log: DecompositionBaseLog(23),
        pbs_level: DecompositionLevelCount(1),
        ks_base_log: DecompositionBaseLog(3),
        ks_level: DecompositionLevelCount(5),
        message_modulus: MessageModulus(16),
        carry_modulus: CarryModulus(1),
        max_noise_level: MaxNoiseLevel::new(1),
        log2_p_fail: -64.454,
        ciphertext_modulus: CiphertextModulus::new_native(),
        encryption_key_choice: EncryptionKeyChoice::Big,
    };
// p-fail = 2^-64.071, algorithmic cost ~ 250, 2-norm = 2
pub const PARAM_MESSAGE_4_CARRY_1_KS_PBS_GAUSSIAN_2M64: ClassicPBSParameters =
    ClassicPBSParameters {
        lwe_dimension: LweDimension(954),
        glwe_dimension: GlweDimension(1),
        polynomial_size: PolynomialSize(4096),
        lwe_noise_distribution: DynamicDistribution::new_gaussian_from_std_dev(StandardDev(
            4.482777900525027e-07,
        )),
        glwe_noise_distribution: DynamicDistribution::new_gaussian_from_std_dev(StandardDev(
            2.168404344971009e-19,
        )),
        pbs_base_log: DecompositionBaseLog(23),
        pbs_level: DecompositionLevelCount(1),
        ks_base_log: DecompositionBaseLog(4),
        ks_level: DecompositionLevelCount(4),
        message_modulus: MessageModulus(16),
        carry_modulus: CarryModulus(2),
        max_noise_level: MaxNoiseLevel::new(2),
        log2_p_fail: -64.071,
        ciphertext_modulus: CiphertextModulus::new_native(),
        encryption_key_choice: EncryptionKeyChoice::Big,
    };
// p-fail = 2^-64.182, algorithmic cost ~ 833, 2-norm = 4
pub const PARAM_MESSAGE_4_CARRY_2_KS_PBS_GAUSSIAN_2M64: ClassicPBSParameters =
    ClassicPBSParameters {
        lwe_dimension: LweDimension(977),
        glwe_dimension: GlweDimension(1),
        polynomial_size: PolynomialSize(8192),
        lwe_noise_distribution: DynamicDistribution::new_gaussian_from_std_dev(StandardDev(
            3.0144389706858286e-07,
        )),
        glwe_noise_distribution: DynamicDistribution::new_gaussian_from_std_dev(StandardDev(
            2.168404344971009e-19,
        )),
        pbs_base_log: DecompositionBaseLog(15),
        pbs_level: DecompositionLevelCount(2),
        ks_base_log: DecompositionBaseLog(3),
        ks_level: DecompositionLevelCount(6),
        message_modulus: MessageModulus(16),
        carry_modulus: CarryModulus(4),
        max_noise_level: MaxNoiseLevel::new(4),
        log2_p_fail: -64.182,
        ciphertext_modulus: CiphertextModulus::new_native(),
        encryption_key_choice: EncryptionKeyChoice::Big,
    };
// p-fail = 2^-64.099, algorithmic cost ~ 1933, 2-norm = 8
pub const PARAM_MESSAGE_4_CARRY_3_KS_PBS_GAUSSIAN_2M64: ClassicPBSParameters =
    ClassicPBSParameters {
        lwe_dimension: LweDimension(1053),
        glwe_dimension: GlweDimension(1),
        polynomial_size: PolynomialSize(16384),
        lwe_noise_distribution: DynamicDistribution::new_gaussian_from_std_dev(StandardDev(
            8.123305578333294e-08,
        )),
        glwe_noise_distribution: DynamicDistribution::new_gaussian_from_std_dev(StandardDev(
            2.168404344971009e-19,
        )),
        pbs_base_log: DecompositionBaseLog(15),
        pbs_level: DecompositionLevelCount(2),
        ks_base_log: DecompositionBaseLog(3),
        ks_level: DecompositionLevelCount(7),
        message_modulus: MessageModulus(16),
        carry_modulus: CarryModulus(8),
        max_noise_level: MaxNoiseLevel::new(8),
        log2_p_fail: -64.099,
        ciphertext_modulus: CiphertextModulus::new_native(),
        encryption_key_choice: EncryptionKeyChoice::Big,
    };
// p-fail = 2^-64.033, algorithmic cost ~ 5904, 2-norm = 17
pub const PARAM_MESSAGE_4_CARRY_4_KS_PBS_GAUSSIAN_2M64: ClassicPBSParameters =
    ClassicPBSParameters {
        lwe_dimension: LweDimension(1112),
        glwe_dimension: GlweDimension(1),
        polynomial_size: PolynomialSize(32768),
        lwe_noise_distribution: DynamicDistribution::new_gaussian_from_std_dev(StandardDev(
            2.935224755982453e-08,
        )),
        glwe_noise_distribution: DynamicDistribution::new_gaussian_from_std_dev(StandardDev(
            2.168404344971009e-19,
        )),
        pbs_base_log: DecompositionBaseLog(11),
        pbs_level: DecompositionLevelCount(3),
        ks_base_log: DecompositionBaseLog(2),
        ks_level: DecompositionLevelCount(11),
        message_modulus: MessageModulus(16),
        carry_modulus: CarryModulus(16),
        max_noise_level: MaxNoiseLevel::new(17),
        log2_p_fail: -64.033,
        ciphertext_modulus: CiphertextModulus::new_native(),
        encryption_key_choice: EncryptionKeyChoice::Big,
    };
// p-fail = 2^-64.068, algorithmic cost ~ 248, 2-norm = 1
pub const PARAM_MESSAGE_5_CARRY_0_KS_PBS_GAUSSIAN_2M64: ClassicPBSParameters =
    ClassicPBSParameters {
        lwe_dimension: LweDimension(946),
        glwe_dimension: GlweDimension(1),
        polynomial_size: PolynomialSize(4096),
        lwe_noise_distribution: DynamicDistribution::new_gaussian_from_std_dev(StandardDev(
            5.146261171730886e-07,
        )),
        glwe_noise_distribution: DynamicDistribution::new_gaussian_from_std_dev(StandardDev(
            2.168404344971009e-19,
        )),
        pbs_base_log: DecompositionBaseLog(22),
        pbs_level: DecompositionLevelCount(1),
        ks_base_log: DecompositionBaseLog(4),
        ks_level: DecompositionLevelCount(4),
        message_modulus: MessageModulus(32),
        carry_modulus: CarryModulus(1),
        max_noise_level: MaxNoiseLevel::new(1),
        log2_p_fail: -64.068,
        ciphertext_modulus: CiphertextModulus::new_native(),
        encryption_key_choice: EncryptionKeyChoice::Big,
    };
// p-fail = 2^-64.185, algorithmic cost ~ 833, 2-norm = 2
pub const PARAM_MESSAGE_5_CARRY_1_KS_PBS_GAUSSIAN_2M64: ClassicPBSParameters =
    ClassicPBSParameters {
        lwe_dimension: LweDimension(977),
        glwe_dimension: GlweDimension(1),
        polynomial_size: PolynomialSize(8192),
        lwe_noise_distribution: DynamicDistribution::new_gaussian_from_std_dev(StandardDev(
            3.0144389706858286e-07,
        )),
        glwe_noise_distribution: DynamicDistribution::new_gaussian_from_std_dev(StandardDev(
            2.168404344971009e-19,
        )),
        pbs_base_log: DecompositionBaseLog(15),
        pbs_level: DecompositionLevelCount(2),
        ks_base_log: DecompositionBaseLog(3),
        ks_level: DecompositionLevelCount(6),
        message_modulus: MessageModulus(32),
        carry_modulus: CarryModulus(2),
        max_noise_level: MaxNoiseLevel::new(2),
        log2_p_fail: -64.185,
        ciphertext_modulus: CiphertextModulus::new_native(),
        encryption_key_choice: EncryptionKeyChoice::Big,
    };
// p-fail = 2^-64.137, algorithmic cost ~ 1931, 2-norm = 4
pub const PARAM_MESSAGE_5_CARRY_2_KS_PBS_GAUSSIAN_2M64: ClassicPBSParameters =
    ClassicPBSParameters {
        lwe_dimension: LweDimension(1052),
        glwe_dimension: GlweDimension(1),
        polynomial_size: PolynomialSize(16384),
        lwe_noise_distribution: DynamicDistribution::new_gaussian_from_std_dev(StandardDev(
            8.264676629436917e-08,
        )),
        glwe_noise_distribution: DynamicDistribution::new_gaussian_from_std_dev(StandardDev(
            2.168404344971009e-19,
        )),
        pbs_base_log: DecompositionBaseLog(15),
        pbs_level: DecompositionLevelCount(2),
        ks_base_log: DecompositionBaseLog(3),
        ks_level: DecompositionLevelCount(7),
        message_modulus: MessageModulus(32),
        carry_modulus: CarryModulus(4),
        max_noise_level: MaxNoiseLevel::new(4),
        log2_p_fail: -64.137,
        ciphertext_modulus: CiphertextModulus::new_native(),
        encryption_key_choice: EncryptionKeyChoice::Big,
    };
// p-fail = 2^-64.004, algorithmic cost ~ 5888, 2-norm = 8
pub const PARAM_MESSAGE_5_CARRY_3_KS_PBS_GAUSSIAN_2M64: ClassicPBSParameters =
    ClassicPBSParameters {
        lwe_dimension: LweDimension(1109),
        glwe_dimension: GlweDimension(1),
        polynomial_size: PolynomialSize(32768),
        lwe_noise_distribution: DynamicDistribution::new_gaussian_from_std_dev(StandardDev(
            3.0911536076507566e-08,
        )),
        glwe_noise_distribution: DynamicDistribution::new_gaussian_from_std_dev(StandardDev(
            2.168404344971009e-19,
        )),
        pbs_base_log: DecompositionBaseLog(11),
        pbs_level: DecompositionLevelCount(3),
        ks_base_log: DecompositionBaseLog(2),
        ks_level: DecompositionLevelCount(11),
        message_modulus: MessageModulus(32),
        carry_modulus: CarryModulus(8),
        max_noise_level: MaxNoiseLevel::new(8),
        log2_p_fail: -64.004,
        ciphertext_modulus: CiphertextModulus::new_native(),
        encryption_key_choice: EncryptionKeyChoice::Big,
    };
// p-fail = 2^-64.034, algorithmic cost ~ 609, 2-norm = 1
pub const PARAM_MESSAGE_6_CARRY_0_KS_PBS_GAUSSIAN_2M64: ClassicPBSParameters =
    ClassicPBSParameters {
        lwe_dimension: LweDimension(1005),
        glwe_dimension: GlweDimension(1),
        polynomial_size: PolynomialSize(8192),
        lwe_noise_distribution: DynamicDistribution::new_gaussian_from_std_dev(StandardDev(
            1.859518030726978e-07,
        )),
        glwe_noise_distribution: DynamicDistribution::new_gaussian_from_std_dev(StandardDev(
            2.168404344971009e-19,
        )),
        pbs_base_log: DecompositionBaseLog(22),
        pbs_level: DecompositionLevelCount(1),
        ks_base_log: DecompositionBaseLog(3),
        ks_level: DecompositionLevelCount(7),
        message_modulus: MessageModulus(64),
        carry_modulus: CarryModulus(1),
        max_noise_level: MaxNoiseLevel::new(1),
        log2_p_fail: -64.034,
        ciphertext_modulus: CiphertextModulus::new_native(),
        encryption_key_choice: EncryptionKeyChoice::Big,
    };
// p-fail = 2^-64.031, algorithmic cost ~ 1929, 2-norm = 2
pub const PARAM_MESSAGE_6_CARRY_1_KS_PBS_GAUSSIAN_2M64: ClassicPBSParameters =
    ClassicPBSParameters {
        lwe_dimension: LweDimension(1051),
        glwe_dimension: GlweDimension(1),
        polynomial_size: PolynomialSize(16384),
        lwe_noise_distribution: DynamicDistribution::new_gaussian_from_std_dev(StandardDev(
            8.40850798120231e-08,
        )),
        glwe_noise_distribution: DynamicDistribution::new_gaussian_from_std_dev(StandardDev(
            2.168404344971009e-19,
        )),
        pbs_base_log: DecompositionBaseLog(15),
        pbs_level: DecompositionLevelCount(2),
        ks_base_log: DecompositionBaseLog(3),
        ks_level: DecompositionLevelCount(7),
        message_modulus: MessageModulus(64),
        carry_modulus: CarryModulus(2),
        max_noise_level: MaxNoiseLevel::new(2),
        log2_p_fail: -64.031,
        ciphertext_modulus: CiphertextModulus::new_native(),
        encryption_key_choice: EncryptionKeyChoice::Big,
    };
// p-fail = 2^-64.007, algorithmic cost ~ 5390, 2-norm = 4
pub const PARAM_MESSAGE_6_CARRY_2_KS_PBS_GAUSSIAN_2M64: ClassicPBSParameters =
    ClassicPBSParameters {
        lwe_dimension: LweDimension(1111),
        glwe_dimension: GlweDimension(1),
        polynomial_size: PolynomialSize(32768),
        lwe_noise_distribution: DynamicDistribution::new_gaussian_from_std_dev(StandardDev(
            2.986306893048107e-08,
        )),
        glwe_noise_distribution: DynamicDistribution::new_gaussian_from_std_dev(StandardDev(
            2.168404344971009e-19,
        )),
        pbs_base_log: DecompositionBaseLog(15),
        pbs_level: DecompositionLevelCount(2),
        ks_base_log: DecompositionBaseLog(1),
        ks_level: DecompositionLevelCount(22),
        message_modulus: MessageModulus(64),
        carry_modulus: CarryModulus(4),
        max_noise_level: MaxNoiseLevel::new(4),
        log2_p_fail: -64.007,
        ciphertext_modulus: CiphertextModulus::new_native(),
        encryption_key_choice: EncryptionKeyChoice::Big,
    };
// p-fail = 2^-64.032, algorithmic cost ~ 1929, 2-norm = 1
pub const PARAM_MESSAGE_7_CARRY_0_KS_PBS_GAUSSIAN_2M64: ClassicPBSParameters =
    ClassicPBSParameters {
        lwe_dimension: LweDimension(1051),
        glwe_dimension: GlweDimension(1),
        polynomial_size: PolynomialSize(16384),
        lwe_noise_distribution: DynamicDistribution::new_gaussian_from_std_dev(StandardDev(
            8.40850798120231e-08,
        )),
        glwe_noise_distribution: DynamicDistribution::new_gaussian_from_std_dev(StandardDev(
            2.168404344971009e-19,
        )),
        pbs_base_log: DecompositionBaseLog(16),
        pbs_level: DecompositionLevelCount(2),
        ks_base_log: DecompositionBaseLog(3),
        ks_level: DecompositionLevelCount(7),
        message_modulus: MessageModulus(128),
        carry_modulus: CarryModulus(1),
        max_noise_level: MaxNoiseLevel::new(1),
        log2_p_fail: -64.032,
        ciphertext_modulus: CiphertextModulus::new_native(),
        encryption_key_choice: EncryptionKeyChoice::Big,
    };
// p-fail = 2^-64.017, algorithmic cost ~ 4609, 2-norm = 2
pub const PARAM_MESSAGE_7_CARRY_1_KS_PBS_GAUSSIAN_2M64: ClassicPBSParameters =
    ClassicPBSParameters {
        lwe_dimension: LweDimension(1116),
        glwe_dimension: GlweDimension(1),
        polynomial_size: PolynomialSize(32768),
        lwe_noise_distribution: DynamicDistribution::new_gaussian_from_std_dev(StandardDev(
            2.7394858488703536e-08,
        )),
        glwe_noise_distribution: DynamicDistribution::new_gaussian_from_std_dev(StandardDev(
            2.168404344971009e-19,
        )),
        pbs_base_log: DecompositionBaseLog(15),
        pbs_level: DecompositionLevelCount(2),
        ks_base_log: DecompositionBaseLog(2),
        ks_level: DecompositionLevelCount(11),
        message_modulus: MessageModulus(128),
        carry_modulus: CarryModulus(2),
        max_noise_level: MaxNoiseLevel::new(2),
        log2_p_fail: -64.017,
        ciphertext_modulus: CiphertextModulus::new_native(),
        encryption_key_choice: EncryptionKeyChoice::Big,
    };
// p-fail = 2^-64.011, algorithmic cost ~ 4584, 2-norm = 1
pub const PARAM_MESSAGE_8_CARRY_0_KS_PBS_GAUSSIAN_2M64: ClassicPBSParameters =
    ClassicPBSParameters {
        lwe_dimension: LweDimension(1110),
        glwe_dimension: GlweDimension(1),
        polynomial_size: PolynomialSize(32768),
        lwe_noise_distribution: DynamicDistribution::new_gaussian_from_std_dev(StandardDev(
            3.038278019865525e-08,
        )),
        glwe_noise_distribution: DynamicDistribution::new_gaussian_from_std_dev(StandardDev(
            2.168404344971009e-19,
        )),
        pbs_base_log: DecompositionBaseLog(15),
        pbs_level: DecompositionLevelCount(2),
        ks_base_log: DecompositionBaseLog(2),
        ks_level: DecompositionLevelCount(11),
        message_modulus: MessageModulus(256),
        carry_modulus: CarryModulus(1),
        max_noise_level: MaxNoiseLevel::new(1),
        log2_p_fail: -64.011,
        ciphertext_modulus: CiphertextModulus::new_native(),
        encryption_key_choice: EncryptionKeyChoice::Big,
    };
<<<<<<< HEAD

pub const WITH_CARRY_PARAMETERS_VEC: [ClassicPBSParameters; 37] = [
=======
pub const WITH_CARRY_PARAMETERS_VEC: [ClassicPBSParameters; 36] = [
>>>>>>> dedb3e94
    PARAM_MESSAGE_1_CARRY_0_KS_PBS_GAUSSIAN_2M64,
    PARAM_MESSAGE_1_CARRY_1_KS_PBS_GAUSSIAN_2M64,
    PARAM_MESSAGE_1_CARRY_2_KS_PBS_GAUSSIAN_2M64,
    PARAM_MESSAGE_1_CARRY_3_KS_PBS_GAUSSIAN_2M64,
    PARAM_MESSAGE_1_CARRY_4_KS_PBS_GAUSSIAN_2M64,
    PARAM_MESSAGE_1_CARRY_5_KS_PBS_GAUSSIAN_2M64,
    PARAM_MESSAGE_1_CARRY_6_KS_PBS_GAUSSIAN_2M64,
    PARAM_MESSAGE_1_CARRY_7_KS_PBS_GAUSSIAN_2M64,
    PARAM_MESSAGE_2_CARRY_0_KS_PBS_GAUSSIAN_2M64,
    PARAM_MESSAGE_2_CARRY_1_KS_PBS_GAUSSIAN_2M64,
    PARAM_MESSAGE_2_CARRY_2_KS_PBS_GAUSSIAN_2M64,
    PARAM_MESSAGE_2_CARRY_2_KS_PBS_44B_GAUSSIAN_2M64,
    PARAM_MESSAGE_2_CARRY_3_KS_PBS_GAUSSIAN_2M64,
    PARAM_MESSAGE_2_CARRY_4_KS_PBS_GAUSSIAN_2M64,
    PARAM_MESSAGE_2_CARRY_5_KS_PBS_GAUSSIAN_2M64,
    PARAM_MESSAGE_2_CARRY_6_KS_PBS_GAUSSIAN_2M64,
    PARAM_MESSAGE_3_CARRY_0_KS_PBS_GAUSSIAN_2M64,
    PARAM_MESSAGE_3_CARRY_1_KS_PBS_GAUSSIAN_2M64,
    PARAM_MESSAGE_3_CARRY_2_KS_PBS_GAUSSIAN_2M64,
    PARAM_MESSAGE_3_CARRY_3_KS_PBS_GAUSSIAN_2M64,
    PARAM_MESSAGE_3_CARRY_4_KS_PBS_GAUSSIAN_2M64,
    PARAM_MESSAGE_3_CARRY_5_KS_PBS_GAUSSIAN_2M64,
    PARAM_MESSAGE_4_CARRY_0_KS_PBS_GAUSSIAN_2M64,
    PARAM_MESSAGE_4_CARRY_1_KS_PBS_GAUSSIAN_2M64,
    PARAM_MESSAGE_4_CARRY_2_KS_PBS_GAUSSIAN_2M64,
    PARAM_MESSAGE_4_CARRY_3_KS_PBS_GAUSSIAN_2M64,
    PARAM_MESSAGE_4_CARRY_4_KS_PBS_GAUSSIAN_2M64,
    PARAM_MESSAGE_5_CARRY_0_KS_PBS_GAUSSIAN_2M64,
    PARAM_MESSAGE_5_CARRY_1_KS_PBS_GAUSSIAN_2M64,
    PARAM_MESSAGE_5_CARRY_2_KS_PBS_GAUSSIAN_2M64,
    PARAM_MESSAGE_5_CARRY_3_KS_PBS_GAUSSIAN_2M64,
    PARAM_MESSAGE_6_CARRY_0_KS_PBS_GAUSSIAN_2M64,
    PARAM_MESSAGE_6_CARRY_1_KS_PBS_GAUSSIAN_2M64,
    PARAM_MESSAGE_6_CARRY_2_KS_PBS_GAUSSIAN_2M64,
    PARAM_MESSAGE_7_CARRY_0_KS_PBS_GAUSSIAN_2M64,
    PARAM_MESSAGE_7_CARRY_1_KS_PBS_GAUSSIAN_2M64,
    PARAM_MESSAGE_8_CARRY_0_KS_PBS_GAUSSIAN_2M64,
];<|MERGE_RESOLUTION|>--- conflicted
+++ resolved
@@ -254,7 +254,6 @@
         ciphertext_modulus: CiphertextModulus::new_native(),
         encryption_key_choice: EncryptionKeyChoice::Big,
     };
-<<<<<<< HEAD
 // TODO: p-fail has to be properly extracted from Fpga optimizer
 // p-fail = TODO, algorithmic cost ~ TODO, 2-norm = 5
 pub const PARAM_MESSAGE_2_CARRY_2_KS_PBS_44B_GAUSSIAN_2M64: ClassicPBSParameters =
@@ -279,10 +278,7 @@
         ciphertext_modulus: CiphertextModulus::new(1_u128 << 44),
         encryption_key_choice: EncryptionKeyChoice::Big,
     };
-// p-fail = 2^-64.379, algorithmic cost ~ 365, 2-norm = 10
-=======
 // p-fail = 2^-64.084, algorithmic cost ~ 362, 2-norm = 10
->>>>>>> dedb3e94
 pub const PARAM_MESSAGE_2_CARRY_3_KS_PBS_GAUSSIAN_2M64: ClassicPBSParameters =
     ClassicPBSParameters {
         lwe_dimension: LweDimension(902),
@@ -857,12 +853,7 @@
         ciphertext_modulus: CiphertextModulus::new_native(),
         encryption_key_choice: EncryptionKeyChoice::Big,
     };
-<<<<<<< HEAD
-
 pub const WITH_CARRY_PARAMETERS_VEC: [ClassicPBSParameters; 37] = [
-=======
-pub const WITH_CARRY_PARAMETERS_VEC: [ClassicPBSParameters; 36] = [
->>>>>>> dedb3e94
     PARAM_MESSAGE_1_CARRY_0_KS_PBS_GAUSSIAN_2M64,
     PARAM_MESSAGE_1_CARRY_1_KS_PBS_GAUSSIAN_2M64,
     PARAM_MESSAGE_1_CARRY_2_KS_PBS_GAUSSIAN_2M64,
