--- conflicted
+++ resolved
@@ -153,6 +153,12 @@
                     lwe_secret_key: encryption_key,
                     parameters,
                 })
+            }
+            EncryptionKeyChoice::BigNtt(_) => {
+                todo!()
+            }
+            EncryptionKeyChoice::SmallNtt(_) => {
+                todo!()
             }
         }
     }
@@ -492,26 +498,11 @@
     /// assert_eq!(msg, dec);
     /// ```
     pub fn decrypt_message_and_carry(&self, ct: &Ciphertext) -> u64 {
-<<<<<<< HEAD
-        let decrypted_u64: u64 = self.decrypt_no_decode(ct);
-
-        let delta = self.parameters.delta();
-
-        //The bit before the message
-        let rounding_bit = delta >> 1;
-
-        //compute the rounding bit
-        let rounding = (decrypted_u64 & rounding_bit) << 1;
-
-        ((decrypted_u64.wrapping_add(rounding)) / delta)
-            % (self.parameters.message_modulus().0 * self.parameters.carry_modulus().0) as u64
-=======
         let decrypted_u64 = self.decrypt_no_decode(ct);
 
         ShortintEncoding::from_parameters(self.parameters, PaddingBit::Yes)
             .decode(decrypted_u64)
             .0
->>>>>>> c478d3b7
     }
 
     /// Decrypt a ciphertext encrypting a message using the client key.
@@ -646,22 +637,9 @@
     pub fn decrypt_message_and_carry_without_padding(&self, ct: &Ciphertext) -> u64 {
         let decrypted_u64 = self.decrypt_no_decode(ct);
 
-<<<<<<< HEAD
-        //Multiply by 2 to reshift and exclude the padding bit
-        let delta = self.parameters.delta() << 1;
-
-        //The bit before the message
-        let rounding_bit = delta >> 1;
-
-        //compute the rounding bit
-        let rounding = (decrypted_u64 & rounding_bit) << 1;
-
-        (decrypted_u64.wrapping_add(rounding)) / delta
-=======
         ShortintEncoding::from_parameters(self.parameters, PaddingBit::No)
             .decode(decrypted_u64)
             .0
->>>>>>> c478d3b7
     }
 
     /// Decrypt a ciphertext encrypting an integer message using the client key,
