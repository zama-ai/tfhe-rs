//! Module with the definition of the ServerKey.
//!
//! This module implements the generation of the server public key, together with all the
//! available homomorphic integer operations.
mod add;
mod bitwise_op;
mod bivariate_pbs;
mod comp_op;
mod div_mod;
mod modulus_switched_compression;
mod mul;
mod neg;
mod scalar_add;
mod scalar_bitwise_op;
mod scalar_div_mod;
mod scalar_mul;
mod scalar_sub;
mod shift;
mod sub;

pub mod compressed;

pub use bivariate_pbs::{
    BivariateLookupTableMutView, BivariateLookupTableOwned, BivariateLookupTableView,
};
pub use compressed::{CompressedServerKey, ShortintCompressedBootstrappingKey};
pub(crate) use scalar_mul::unchecked_scalar_mul_assign;

#[cfg(test)]
pub(crate) mod tests;

use crate::conformance::ParameterSetConformant;
use crate::core_crypto::algorithms::*;
use crate::core_crypto::backward_compatibility::entities::lwe_multi_bit_bootstrap_key::{
    FourierLweMultiBitBootstrapKeyVersioned, FourierLweMultiBitBootstrapKeyVersionedOwned,
};
use crate::core_crypto::backward_compatibility::fft_impl::{
    FourierLweBootstrapKeyVersioned, FourierLweBootstrapKeyVersionedOwned,
};
use crate::core_crypto::commons::math::ntt::ntt64::Ntt64;
use crate::core_crypto::commons::parameters::{
    DecompositionBaseLog, DecompositionLevelCount, GlweDimension, GlweSize, LweBskGroupingFactor,
    LweDimension, LweSize, MonomialDegree, PolynomialSize, ThreadCount,
};
use crate::core_crypto::commons::traits::*;
use crate::core_crypto::entities::*;
use crate::core_crypto::fft_impl::fft64::crypto::bootstrap::BootstrapKeyConformanceParams;
use crate::core_crypto::fft_impl::fft64::math::fft::Fft;
use crate::core_crypto::prelude::ComputationBuffers;
use crate::shortint::ciphertext::{Ciphertext, Degree, MaxDegree, MaxNoiseLevel, NoiseLevel};
use crate::shortint::client_key::ClientKey;
use crate::shortint::engine::{
    fill_accumulator, fill_accumulator_no_encoding, fill_many_lut_accumulator, ShortintEngine,
};
use crate::shortint::parameters::{
    CarryModulus, CiphertextConformanceParams, CiphertextModulus, MessageModulus,
};
<<<<<<< HEAD
use crate::shortint::{PBSMode, PBSOrder};
=======
use crate::shortint::{EncryptionKeyChoice, PBSOrder};
use ::tfhe_versionable::{Unversionize, UnversionizeError, Versionize, VersionizeOwned};
use aligned_vec::ABox;
>>>>>>> dedb3e94
use serde::{Deserialize, Serialize};
use std::fmt::{Debug, Display, Formatter};

#[cfg(feature = "pbs-stats")]
pub mod pbs_stats {
    use std::sync::atomic::AtomicU64;
    pub use std::sync::atomic::Ordering;
    pub static PBS_COUNT: AtomicU64 = AtomicU64::new(0);

    pub fn get_pbs_count() -> u64 {
        PBS_COUNT.load(Ordering::Relaxed)
    }

    pub fn reset_pbs_count() {
        PBS_COUNT.store(0, Ordering::Relaxed);
    }
}
#[cfg(feature = "pbs-stats")]
pub use pbs_stats::*;

use super::backward_compatibility::server_key::{
    SerializableShortintBootstrappingKeyVersioned,
    SerializableShortintBootstrappingKeyVersionedOwned, ServerKeyVersions,
};
use super::PBSParameters;

/// Error returned when the carry buffer is full.
#[derive(Debug)]
pub enum CheckError {
    CarryFull {
        degree: Degree,
        max_degree: MaxDegree,
    },
    NoiseTooBig {
        noise_level: NoiseLevel,
        max_noise_level: MaxNoiseLevel,
    },
    UnscaledScaledOverlap {
        unscaled_degree: Degree,
        scale: u8,
    },
}

impl Display for CheckError {
    fn fmt(&self, f: &mut Formatter<'_>) -> std::fmt::Result {
        match self {
            Self::CarryFull { degree, max_degree } => {
                write!(
                    f,
                    "The degree (={}) should not exceed {}",
                    degree.get(),
                    max_degree.get(),
                )
            }
            Self::NoiseTooBig {
                noise_level,
                max_noise_level,
            } => {
                write!(
                    f,
                    "The noise (={}) should not exceed {}",
                    noise_level.get(),
                    max_noise_level.get(),
                )
            }
            Self::UnscaledScaledOverlap {
                unscaled_degree,
                scale,
            } => {
                write!(
                    f,
                    "The scale (={}) should be bigger than the unscaled degree (={})",
                    scale,
                    unscaled_degree.get(),
                )
            }
        }
    }
}

impl std::error::Error for CheckError {}

#[derive(Clone, Debug, PartialEq)]
pub enum ShortintBootstrappingKey {
    Classic(FourierLweBootstrapKeyOwned),
    ClassicNtt(NttLweBootstrapKeyOwned<u64>),
    MultiBit {
        fourier_bsk: FourierLweMultiBitBootstrapKeyOwned,
        thread_count: ThreadCount,
        deterministic_execution: bool,
    },
}

#[derive(Clone, Debug, Serialize, Deserialize)]
#[serde(bound(deserialize = "C: IntoContainerOwned"))]
pub enum SerializableShortintBootstrappingKey<C: Container<Element = concrete_fft::c64>> {
    Classic(FourierLweBootstrapKey<C>),
    MultiBit {
        fourier_bsk: FourierLweMultiBitBootstrapKey<C>,
        deterministic_execution: bool,
    },
}

#[derive(Serialize)]
#[cfg_attr(tfhe_lints, allow(tfhe_lints::serialize_without_versionize))]
pub enum SerializableShortintBootstrappingKeyVersion<'vers> {
    Classic(FourierLweBootstrapKeyVersioned<'vers>),
    MultiBit {
        fourier_bsk: FourierLweMultiBitBootstrapKeyVersioned<'vers>,
        deterministic_execution: bool,
    },
}

#[derive(Serialize, Deserialize)]
#[cfg_attr(tfhe_lints, allow(tfhe_lints::serialize_without_versionize))]
pub enum SerializableShortintBootstrappingKeyVersionOwned {
    Classic(FourierLweBootstrapKeyVersionedOwned),
    MultiBit {
        fourier_bsk: FourierLweMultiBitBootstrapKeyVersionedOwned,
        deterministic_execution: bool,
    },
}

impl<'vers, C: Container<Element = concrete_fft::c64>>
    From<&'vers SerializableShortintBootstrappingKey<C>>
    for SerializableShortintBootstrappingKeyVersion<'vers>
{
    fn from(value: &'vers SerializableShortintBootstrappingKey<C>) -> Self {
        match value {
            SerializableShortintBootstrappingKey::Classic(bsk) => Self::Classic(bsk.versionize()),
            SerializableShortintBootstrappingKey::MultiBit {
                fourier_bsk,
                deterministic_execution,
            } => Self::MultiBit {
                fourier_bsk: fourier_bsk.versionize(),
                deterministic_execution: *deterministic_execution,
            },
        }
    }
}

impl<C: Container<Element = concrete_fft::c64>> From<SerializableShortintBootstrappingKey<C>>
    for SerializableShortintBootstrappingKeyVersionOwned
{
    fn from(value: SerializableShortintBootstrappingKey<C>) -> Self {
        match value {
            SerializableShortintBootstrappingKey::Classic(bsk) => {
                Self::Classic(bsk.versionize_owned())
            }
            SerializableShortintBootstrappingKey::MultiBit {
                fourier_bsk,
                deterministic_execution,
            } => Self::MultiBit {
                fourier_bsk: fourier_bsk.versionize_owned(),
                deterministic_execution,
            },
        }
    }
}

impl<C: IntoContainerOwned<Element = concrete_fft::c64>>
    TryFrom<SerializableShortintBootstrappingKeyVersionOwned>
    for SerializableShortintBootstrappingKey<C>
{
    type Error = UnversionizeError;

    fn try_from(
        value: SerializableShortintBootstrappingKeyVersionOwned,
    ) -> Result<Self, Self::Error> {
        match value {
            SerializableShortintBootstrappingKeyVersionOwned::Classic(bsk) => {
                Ok(Self::Classic(FourierLweBootstrapKey::unversionize(bsk)?))
            }
            SerializableShortintBootstrappingKeyVersionOwned::MultiBit {
                fourier_bsk,
                deterministic_execution,
            } => Ok(Self::MultiBit {
                fourier_bsk: FourierLweMultiBitBootstrapKey::unversionize(fourier_bsk)?,
                deterministic_execution,
            }),
        }
    }
}

impl<C: Container<Element = concrete_fft::c64>> Versionize
    for SerializableShortintBootstrappingKey<C>
{
    type Versioned<'vers> = SerializableShortintBootstrappingKeyVersioned<'vers> where C: 'vers;

    fn versionize(&self) -> Self::Versioned<'_> {
        self.into()
    }
}

impl<C: Container<Element = concrete_fft::c64>> VersionizeOwned
    for SerializableShortintBootstrappingKey<C>
{
    type VersionedOwned = SerializableShortintBootstrappingKeyVersionedOwned;

    fn versionize_owned(self) -> Self::VersionedOwned {
        self.into()
    }
}

impl<C: IntoContainerOwned<Element = concrete_fft::c64>> Unversionize
    for SerializableShortintBootstrappingKey<C>
{
    fn unversionize(versioned: Self::VersionedOwned) -> Result<Self, UnversionizeError> {
        Self::try_from(versioned)
    }
}

impl<C: Container<Element = concrete_fft::c64>> SerializableShortintBootstrappingKey<C> {
    /// Returns `true` if the serializable shortint bootstrapping key is [`Classic`].
    ///
    /// [`Classic`]: SerializableShortintBootstrappingKey::Classic
    #[must_use]
    pub fn is_classic(&self) -> bool {
        matches!(self, Self::Classic(..))
    }
}

impl<'a> From<&'a ShortintBootstrappingKey>
    for SerializableShortintBootstrappingKey<&'a [concrete_fft::c64]>
{
    fn from(value: &'a ShortintBootstrappingKey) -> Self {
        match value {
            ShortintBootstrappingKey::Classic(bsk) => Self::Classic(bsk.as_view()),
            ShortintBootstrappingKey::ClassicNtt(_bsk) => {
                todo!("Not supported. Serialization isn't implemented for ShortintNtt")
            }
            ShortintBootstrappingKey::MultiBit {
                fourier_bsk: bsk,
                deterministic_execution,
                ..
            } => Self::MultiBit {
                fourier_bsk: bsk.as_view(),
                deterministic_execution: *deterministic_execution,
            },
        }
    }
}

impl From<ShortintBootstrappingKey>
    for SerializableShortintBootstrappingKey<ABox<[concrete_fft::c64]>>
{
    fn from(value: ShortintBootstrappingKey) -> Self {
        match value {
            ShortintBootstrappingKey::Classic(bsk) => Self::Classic(bsk),
            ShortintBootstrappingKey::ClassicNtt(_bsk) => {
                todo!("Not supported. Serialization isn't implemented for ShortintNtt")
            }
            ShortintBootstrappingKey::MultiBit {
                fourier_bsk,
                deterministic_execution,
                ..
            } => Self::MultiBit {
                fourier_bsk,
                deterministic_execution,
            },
        }
    }
}

impl Serialize for ShortintBootstrappingKey {
    fn serialize<S>(&self, serializer: S) -> Result<S::Ok, S::Error>
    where
        S: serde::Serializer,
    {
        SerializableShortintBootstrappingKey::from(self).serialize(serializer)
    }
}

impl Versionize for ShortintBootstrappingKey {
    type Versioned<'vers> = SerializableShortintBootstrappingKeyVersionedOwned;

    fn versionize(&self) -> Self::Versioned<'_> {
        SerializableShortintBootstrappingKey::from(self).versionize_owned()
    }
}

impl VersionizeOwned for ShortintBootstrappingKey {
    type VersionedOwned = <SerializableShortintBootstrappingKey<ABox<[concrete_fft::c64]>> as VersionizeOwned>::VersionedOwned;

    fn versionize_owned(self) -> Self::VersionedOwned {
        SerializableShortintBootstrappingKey::from(self).versionize_owned()
    }
}

impl From<SerializableShortintBootstrappingKey<ABox<[concrete_fft::c64]>>>
    for ShortintBootstrappingKey
{
    fn from(value: SerializableShortintBootstrappingKey<ABox<[concrete_fft::c64]>>) -> Self {
        match value {
            SerializableShortintBootstrappingKey::Classic(bsk) => Self::Classic(bsk),
            SerializableShortintBootstrappingKey::MultiBit {
                fourier_bsk,
                deterministic_execution,
            } => {
                let thread_count = ShortintEngine::with_thread_local_mut(|engine| {
                    engine.get_thread_count_for_multi_bit_pbs(
                        fourier_bsk.input_lwe_dimension(),
                        fourier_bsk.glwe_size().to_glwe_dimension(),
                        fourier_bsk.polynomial_size(),
                        fourier_bsk.decomposition_base_log(),
                        fourier_bsk.decomposition_level_count(),
                        fourier_bsk.grouping_factor(),
                    )
                });
                Self::MultiBit {
                    fourier_bsk,
                    thread_count,
                    deterministic_execution,
                }
            }
        }
    }
}

impl<'de> Deserialize<'de> for ShortintBootstrappingKey {
    fn deserialize<D>(deserializer: D) -> Result<Self, D::Error>
    where
        D: serde::Deserializer<'de>,
    {
        let deser_sk = SerializableShortintBootstrappingKey::deserialize(deserializer)?;
        Ok(Self::from(deser_sk))
    }
}

impl Unversionize for ShortintBootstrappingKey {
    fn unversionize(versioned: Self::VersionedOwned) -> Result<Self, UnversionizeError> {
        SerializableShortintBootstrappingKey::unversionize(versioned).map(Self::from)
    }
}

impl ShortintBootstrappingKey {
    pub fn input_lwe_dimension(&self) -> LweDimension {
        match self {
            Self::Classic(inner) => inner.input_lwe_dimension(),
            Self::ClassicNtt(inner) => inner.input_lwe_dimension(),
            Self::MultiBit {
                fourier_bsk: inner, ..
            } => inner.input_lwe_dimension(),
        }
    }

    pub fn polynomial_size(&self) -> PolynomialSize {
        match self {
            Self::Classic(inner) => inner.polynomial_size(),
            Self::ClassicNtt(inner) => inner.polynomial_size(),
            Self::MultiBit {
                fourier_bsk: inner, ..
            } => inner.polynomial_size(),
        }
    }

    pub fn glwe_size(&self) -> GlweSize {
        match self {
            Self::Classic(inner) => inner.glwe_size(),
            Self::ClassicNtt(inner) => inner.glwe_size(),
            Self::MultiBit {
                fourier_bsk: inner, ..
            } => inner.glwe_size(),
        }
    }

    pub fn decomposition_base_log(&self) -> DecompositionBaseLog {
        match self {
            Self::Classic(inner) => inner.decomposition_base_log(),
            Self::ClassicNtt(inner) => inner.decomposition_base_log(),
            Self::MultiBit {
                fourier_bsk: inner, ..
            } => inner.decomposition_base_log(),
        }
    }

    pub fn decomposition_level_count(&self) -> DecompositionLevelCount {
        match self {
            Self::Classic(inner) => inner.decomposition_level_count(),
            Self::ClassicNtt(inner) => inner.decomposition_level_count(),
            Self::MultiBit {
                fourier_bsk: inner, ..
            } => inner.decomposition_level_count(),
        }
    }

    pub fn output_lwe_dimension(&self) -> LweDimension {
        match self {
            Self::Classic(inner) => inner.output_lwe_dimension(),
            Self::ClassicNtt(inner) => inner.output_lwe_dimension(),
            Self::MultiBit {
                fourier_bsk: inner, ..
            } => inner.output_lwe_dimension(),
        }
    }

    pub fn bootstrapping_key_size_elements(&self) -> usize {
        match self {
            Self::Classic(bsk) => bsk.as_view().data().len(),
            Self::ClassicNtt(_bsk) => todo!(),
            Self::MultiBit {
                fourier_bsk: bsk, ..
            } => bsk.as_view().data().len(),
        }
    }

    pub fn bootstrapping_key_size_bytes(&self) -> usize {
        match self {
            Self::Classic(bsk) => std::mem::size_of_val(bsk.as_view().data()),
            Self::ClassicNtt(_bsk) => todo!(),
            Self::MultiBit {
                fourier_bsk: bsk, ..
            } => std::mem::size_of_val(bsk.as_view().data()),
        }
    }

    /// Indicate whether the PBS algorithm is deterministic, i.e. will produce the same bit-exact
    /// output when run twice on the same bit-exact input.
    ///
    /// Note: the classic PBS algorithm is always deterministic.
    pub fn deterministic_pbs_execution(&self) -> bool {
        match self {
            Self::Classic(_) => true,
            Self::ClassicNtt(_) => true,
            Self::MultiBit {
                deterministic_execution,
                ..
            } => *deterministic_execution,
        }
    }

    /// Set the choice of PBS algorithm to have the `new_deterministic_execution` behavior.
    ///
    /// Note: the classic PBS algorithm is always deterministic and calling this function on a
    /// [`ServerKey`] made from [`super::ClassicPBSParameters`] is a no-op.
    pub fn set_deterministic_pbs_execution(&mut self, new_deterministic_execution: bool) {
        match self {
            // Classic PBS is already deterministic no matter what
            Self::Classic(_) => (),
            Self::ClassicNtt(_) => (),
            Self::MultiBit {
                deterministic_execution,
                ..
            } => *deterministic_execution = new_deterministic_execution,
        }
    }

    /// Recomputes the number of threads required for the multi bit PBS.
    ///
    /// It may be useful to call this function when the CPU usage is low and predictable to have a
    /// better value for the number of threads to use for the multi bit PBS.
    ///
    /// Has not effects for other keys.
    pub fn recompute_thread_count(&mut self) {
        match self {
            Self::Classic(_) => (),
            Self::ClassicNtt(_) => (),
            Self::MultiBit {
                fourier_bsk,
                thread_count,
                ..
            } => {
                *thread_count = ShortintEngine::with_thread_local_mut(|engine| {
                    engine.get_thread_count_for_multi_bit_pbs(
                        fourier_bsk.input_lwe_dimension(),
                        fourier_bsk.glwe_size().to_glwe_dimension(),
                        fourier_bsk.polynomial_size(),
                        fourier_bsk.decomposition_base_log(),
                        fourier_bsk.decomposition_level_count(),
                        fourier_bsk.grouping_factor(),
                    )
                })
            }
        }
    }
}

/// A structure containing the server public key.
///
/// The server key is generated by the client and is meant to be published: the client
/// sends it to the server so it can compute homomorphic circuits.
#[derive(Clone, Debug, PartialEq, Serialize, Deserialize, Versionize)]
#[versionize(ServerKeyVersions)]
pub struct ServerKey {
    pub key_switching_key: LweKeyswitchKeyOwned<u64>,
    pub bootstrapping_key: ShortintBootstrappingKey,
    // Size of the message buffer
    pub message_modulus: MessageModulus,
    // Size of the carry buffer
    pub carry_modulus: CarryModulus,
    // Maximum number of operations that can be done before emptying the operation buffer
    pub max_degree: MaxDegree,
    pub max_noise_level: MaxNoiseLevel,
    // Modulus use for computations on the ciphertext
    pub ciphertext_modulus: CiphertextModulus,
    pub pbs_order: PBSOrder,
    pub pbs_mode: PBSMode,
}

impl ServerKey {
    pub fn conformance_params(&self) -> CiphertextConformanceParams {
        let lwe_dim = self.ciphertext_lwe_dimension();

        let ms_decompression_method = match &self.bootstrapping_key {
            ShortintBootstrappingKey::Classic(_) => MsDecompressionType::ClassicPbs,
            ShortintBootstrappingKey::ClassicNtt(_) => {
                todo!("Conformance not implemented for ClassicNtt")
            }
            ShortintBootstrappingKey::MultiBit { fourier_bsk, .. } => {
                MsDecompressionType::MultiBitPbs(fourier_bsk.grouping_factor())
            }
        };

        let ct_params = LweCiphertextParameters {
            lwe_dim,
            ct_modulus: self.ciphertext_modulus,
            ms_decompression_method,
        };

        CiphertextConformanceParams {
            ct_params,
            message_modulus: self.message_modulus,
            carry_modulus: self.carry_modulus,
            degree: Degree::new(self.message_modulus.0 - 1),
            pbs_order: self.pbs_order,
            noise_level: NoiseLevel::NOMINAL,
        }
    }
}

impl ServerKey {
    /// Compute associated encoding delta.
    /// Used for scalar encoding
    pub(crate) fn delta(&self) -> u64 {
        if self.ciphertext_modulus.is_native_modulus() {
            (1_u64 << 63) / (self.message_modulus.0 * self.carry_modulus.0) as u64
        } else {
            (self.ciphertext_modulus.get_custom_modulus() / 2) as u64
                / (self.message_modulus.0 * self.carry_modulus.0) as u64
        }
    }
}

#[derive(Clone, Debug, PartialEq, Eq)]
#[must_use]
pub struct LookupTable<C: Container<Element = u64>> {
    pub acc: GlweCiphertext<C>,
    pub degree: Degree,
}

pub type LookupTableOwned = LookupTable<Vec<u64>>;
pub type LookupTableMutView<'a> = LookupTable<&'a mut [u64]>;
pub type LookupTableView<'a> = LookupTable<&'a [u64]>;

#[derive(Clone, Debug, PartialEq, Eq)]
#[must_use]
pub struct ManyLookupTable<C: Container<Element = u64>> {
    pub acc: GlweCiphertext<C>,
    pub input_max_degree: MaxDegree,
    pub sample_extraction_stride: usize,
    pub per_function_output_degree: Vec<Degree>,
}

pub type ManyLookupTableOwned = ManyLookupTable<Vec<u64>>;
pub type ManyLookupTableMutView<'a> = ManyLookupTable<&'a mut [u64]>;
pub type ManyLookupTableView<'a> = ManyLookupTable<&'a [u64]>;

impl<C: Container<Element = u64>> ManyLookupTable<C> {
    pub fn function_count(&self) -> usize {
        self.per_function_output_degree.len()
    }
}

impl ServerKey {
    /// Generate a server key.
    ///
    /// # Example
    ///
    /// ```rust
    /// use tfhe::shortint::parameters::PARAM_MESSAGE_2_CARRY_2_KS_PBS;
    /// use tfhe::shortint::{gen_keys, ServerKey};
    ///
    /// // Generate the client key and the server key:
    /// let (cks, sks) = gen_keys(PARAM_MESSAGE_2_CARRY_2_KS_PBS);
    ///
    /// // Generate the server key:
    /// let sks = ServerKey::new(&cks);
    /// ```
    pub fn new(cks: &ClientKey) -> Self {
        ShortintEngine::with_thread_local_mut(|engine| engine.new_server_key(cks))
    }

    /// Generate a server key with a chosen maximum degree
    pub fn new_with_max_degree(cks: &ClientKey, max_degree: MaxDegree) -> Self {
        ShortintEngine::with_thread_local_mut(|engine| {
            engine.new_server_key_with_max_degree(cks, max_degree)
        })
    }

    pub fn ciphertext_lwe_dimension(&self) -> LweDimension {
        match self.pbs_order {
            PBSOrder::KeyswitchBootstrap => self.key_switching_key.input_key_lwe_dimension(),
            PBSOrder::BootstrapKeyswitch => self.key_switching_key.output_key_lwe_dimension(),
        }
    }

    /// Deconstruct a [`ServerKey`] into its constituents.
    pub fn into_raw_parts(
        self,
    ) -> (
        LweKeyswitchKeyOwned<u64>,
        ShortintBootstrappingKey,
        MessageModulus,
        CarryModulus,
        MaxDegree,
        MaxNoiseLevel,
        CiphertextModulus,
        PBSOrder,
        PBSMode,
    ) {
        let Self {
            key_switching_key,
            bootstrapping_key,
            message_modulus,
            carry_modulus,
            max_degree,
            max_noise_level,
            ciphertext_modulus,
            pbs_order,
            pbs_mode,
        } = self;

        (
            key_switching_key,
            bootstrapping_key,
            message_modulus,
            carry_modulus,
            max_degree,
            max_noise_level,
            ciphertext_modulus,
            pbs_order,
            pbs_mode,
        )
    }

    /// Construct a [`ServerKey`] from its constituents.
    ///
    /// # Panics
    ///
    /// Panics if the constituents are not compatible with each others.
    #[allow(clippy::too_many_arguments)]
    pub fn from_raw_parts(
        key_switching_key: LweKeyswitchKeyOwned<u64>,
        bootstrapping_key: ShortintBootstrappingKey,
        message_modulus: MessageModulus,
        carry_modulus: CarryModulus,
        max_degree: MaxDegree,
        max_noise_level: MaxNoiseLevel,
        ciphertext_modulus: CiphertextModulus,
        pbs_order: PBSOrder,
        pbs_mode: PBSMode,
    ) -> Self {
        assert_eq!(
            key_switching_key.input_key_lwe_dimension(),
            bootstrapping_key.output_lwe_dimension(),
            "Mismatch between the input LweKeyswitchKey LweDimension ({:?}) \
            and the ShortintBootstrappingKey output LweDimension ({:?})",
            key_switching_key.input_key_lwe_dimension(),
            bootstrapping_key.output_lwe_dimension()
        );

        assert_eq!(
            key_switching_key.output_key_lwe_dimension(),
            bootstrapping_key.input_lwe_dimension(),
            "Mismatch between the output LweKeyswitchKey LweDimension ({:?}) \
            and the ShortintBootstrappingKey input LweDimension ({:?})",
            key_switching_key.output_key_lwe_dimension(),
            bootstrapping_key.input_lwe_dimension()
        );

        assert_eq!(
            key_switching_key.ciphertext_modulus(),
            ciphertext_modulus,
            "Mismatch between the LweKeyswitchKey CiphertextModulus ({:?}) \
            and the provided CiphertextModulus ({:?})",
            key_switching_key.ciphertext_modulus(),
            ciphertext_modulus
        );

        let max_max_degree = MaxDegree::from_msg_carry_modulus(message_modulus, carry_modulus);

        assert!(
            max_degree.get() <= max_max_degree.get(),
            "Maximum valid MaxDegree is {max_max_degree:?}, got ({max_degree:?})"
        );

        Self {
            key_switching_key,
            bootstrapping_key,
            message_modulus,
            carry_modulus,
            max_degree,
            max_noise_level,
            ciphertext_modulus,
            pbs_order,
            pbs_mode,
        }
    }
    /// Constructs the lookup table given a function as input.
    ///
    /// # Example
    ///
    /// ```rust
    /// use tfhe::shortint::gen_keys;
    /// use tfhe::shortint::parameters::PARAM_MESSAGE_2_CARRY_2_KS_PBS;
    ///
    /// // Generate the client key and the server key:
    /// let (cks, sks) = gen_keys(PARAM_MESSAGE_2_CARRY_2_KS_PBS);
    ///
    /// let msg = 3;
    ///
    /// let ct = cks.encrypt(msg);
    ///
    /// // Generate the lookup table for the function f: x -> x*x mod 4
    /// let f = |x: u64| x.pow(2) % 4;
    /// let lut = sks.generate_lookup_table(f);
    /// let ct_res = sks.apply_lookup_table(&ct, &lut);
    ///
    /// let dec = cks.decrypt(&ct_res);
    /// // 3**2 mod 4 = 1
    /// assert_eq!(dec, f(msg));
    /// ```
    pub fn generate_lookup_table<F>(&self, f: F) -> LookupTableOwned
    where
        F: Fn(u64) -> u64,
    {
        generate_lookup_table(
            self.bootstrapping_key.glwe_size(),
            self.bootstrapping_key.polynomial_size(),
            self.ciphertext_modulus,
            self.message_modulus,
            self.carry_modulus,
            f,
        )
    }

    pub(crate) fn generate_lookup_table_no_encode<F>(&self, f: F) -> LookupTableOwned
    where
        F: Fn(u64) -> u64,
    {
        let mut acc = GlweCiphertext::new(
            0,
            self.bootstrapping_key.glwe_size(),
            self.bootstrapping_key.polynomial_size(),
            self.ciphertext_modulus,
        );
        fill_accumulator_no_encoding(&mut acc, self, f);

        LookupTableOwned {
            acc,
            // We should not rely on the degree in this case
            // The degree should be set manually on the outputs of PBS by this LUT
            degree: Degree::new(self.message_modulus.0 * self.carry_modulus.0 * 2),
        }
    }

    /// Given a function as input, constructs the lookup table working on the message bits
    /// Carry bits are ignored
    ///
    /// # Example
    ///
    /// ```rust
    /// use tfhe::shortint::gen_keys;
    /// use tfhe::shortint::parameters::PARAM_MESSAGE_2_CARRY_2_KS_PBS;
    ///
    /// // Generate the client key and the server key:
    /// let (cks, sks) = gen_keys(PARAM_MESSAGE_2_CARRY_2_KS_PBS);
    ///
    /// let msg = 3;
    ///
    /// let ct = cks.encrypt(msg);
    ///
    /// // Generate the lookup table on message for the function f: x -> x*x
    /// let f = |x: u64| x.pow(2);
    ///
    /// let lut = sks.generate_msg_lookup_table(f, ct.message_modulus);
    /// let ct_res = sks.apply_lookup_table(&ct, &lut);
    ///
    /// let dec = cks.decrypt(&ct_res);
    /// // 3^2 mod 4 = 1
    /// assert_eq!(dec, f(msg) % 4);
    /// ```
    pub fn generate_msg_lookup_table<F>(&self, f: F, modulus: MessageModulus) -> LookupTableOwned
    where
        F: Fn(u64) -> u64,
    {
        self.generate_lookup_table(|x| f(x % modulus.0 as u64) % modulus.0 as u64)
    }

    /// Constructs the lookup table given a set of function as input.
    ///
    /// # Example
    ///
    /// ```rust
    /// use tfhe::shortint::gen_keys;
    /// use tfhe::shortint::parameters::{
    ///     PARAM_MESSAGE_2_CARRY_2_KS_PBS, PARAM_MESSAGE_2_CARRY_2_PBS_KS,
    /// };
    ///
    /// {
    ///     // Generate the client key and the server key:
    ///     let (cks, sks) = gen_keys(PARAM_MESSAGE_2_CARRY_2_KS_PBS);
    ///
    ///     let msg = 3;
    ///
    ///     let ct = cks.encrypt(msg);
    ///
    ///     // Generate the lookup table for the functions
    ///     // f1: x -> x*x mod 4
    ///     // f2: x -> count_ones(x as binary) mod 4
    ///     let f1 = |x: u64| x.pow(2) % 4;
    ///     let f2 = |x: u64| x.count_ones() as u64 % 4;
    ///     // Easy to use for generation
    ///     let luts = sks.generate_many_lookup_table(&[&f1, &f2]);
    ///     let vec_res = sks.apply_many_lookup_table(&ct, &luts);
    ///
    ///     // Need to manually help Rust to iterate over them easily
    ///     let functions: &[&dyn Fn(u64) -> u64] = &[&f1, &f2];
    ///     for (res, function) in vec_res.iter().zip(functions) {
    ///         let dec = cks.decrypt(res);
    ///         assert_eq!(dec, function(msg));
    ///     }
    /// }
    /// {
    ///     // Generate the client key and the server key:
    ///     let (cks, sks) = gen_keys(PARAM_MESSAGE_2_CARRY_2_PBS_KS);
    ///
    ///     let msg = 3;
    ///
    ///     let ct = cks.encrypt(msg);
    ///
    ///     // Generate the lookup table for the functions
    ///     // f1: x -> x*x mod 4
    ///     // f2: x -> count_ones(x as binary) mod 4
    ///     let f1 = |x: u64| x.pow(2) % 4;
    ///     let f2 = |x: u64| x.count_ones() as u64 % 4;
    ///     // Easy to use for generation
    ///     let luts = sks.generate_many_lookup_table(&[&f1, &f2]);
    ///     let vec_res = sks.apply_many_lookup_table(&ct, &luts);
    ///
    ///     // Need to manually help Rust to iterate over them easily
    ///     let functions: &[&dyn Fn(u64) -> u64] = &[&f1, &f2];
    ///     for (res, function) in vec_res.iter().zip(functions) {
    ///         let dec = cks.decrypt(res);
    ///         assert_eq!(dec, function(msg));
    ///     }
    /// }
    /// ```
    pub fn generate_many_lookup_table(
        &self,
        functions: &[&dyn Fn(u64) -> u64],
    ) -> ManyLookupTableOwned {
        let mut acc = GlweCiphertext::new(
            0,
            self.bootstrapping_key.glwe_size(),
            self.bootstrapping_key.polynomial_size(),
            self.ciphertext_modulus,
        );
        let (input_max_degree, sample_extraction_stride, per_function_output_degree) =
            fill_many_lut_accumulator(
                &mut acc,
                self.bootstrapping_key.polynomial_size(),
                self.bootstrapping_key.glwe_size(),
                self.message_modulus,
                self.carry_modulus,
                functions,
            );

        ManyLookupTableOwned {
            acc,
            input_max_degree,
            sample_extraction_stride,
            per_function_output_degree,
        }
    }

    /// Compute a keyswitch and programmable bootstrap.
    ///
    /// # Example
    ///
    /// ```rust
    /// use tfhe::shortint::gen_keys;
    /// use tfhe::shortint::parameters::PARAM_MESSAGE_2_CARRY_2_KS_PBS;
    ///
    /// // Generate the client key and the server key:
    /// let (cks, sks) = gen_keys(PARAM_MESSAGE_2_CARRY_2_KS_PBS);
    ///
    /// let msg: u64 = 3;
    /// let ct = cks.encrypt(msg);
    /// let modulus = cks.parameters.message_modulus().0 as u64;
    ///
    /// // Generate the lookup table for the function f: x -> x*x*x mod 4
    /// let lut = sks.generate_lookup_table(|x| x * x * x % modulus);
    /// let ct_res = sks.apply_lookup_table(&ct, &lut);
    ///
    /// let dec = cks.decrypt(&ct_res);
    /// // (3*3*3) mod 4 = 3
    /// assert_eq!(dec, (msg * msg * msg) % modulus);
    /// ```
    pub fn apply_lookup_table(&self, ct: &Ciphertext, acc: &LookupTableOwned) -> Ciphertext {
        let mut ct_res = ct.clone();

        self.apply_lookup_table_assign(&mut ct_res, acc);

        ct_res
    }

    pub fn apply_lookup_table_assign(&self, ct: &mut Ciphertext, acc: &LookupTableOwned) {
        if ct.is_trivial() {
            self.trivial_pbs_assign(ct, acc);
            return;
        }

        ShortintEngine::with_thread_local_mut(|engine| {
            let (mut ciphertext_buffers, buffers) = engine.get_buffers(self);
            match self.pbs_order {
                PBSOrder::KeyswitchBootstrap => {
                    keyswitch_lwe_ciphertext(
                        &self.key_switching_key,
                        &ct.ct,
                        &mut ciphertext_buffers.buffer_lwe_after_ks,
                    );

                    apply_programmable_bootstrap(
                        &self.bootstrapping_key,
                        &ciphertext_buffers.buffer_lwe_after_ks,
                        &mut ct.ct,
                        &acc.acc,
                        buffers,
                    );
                }
                PBSOrder::BootstrapKeyswitch => {
                    apply_programmable_bootstrap(
                        &self.bootstrapping_key,
                        &ct.ct,
                        &mut ciphertext_buffers.buffer_lwe_after_pbs,
                        &acc.acc,
                        buffers,
                    );

                    keyswitch_lwe_ciphertext(
                        &self.key_switching_key,
                        &ciphertext_buffers.buffer_lwe_after_pbs,
                        &mut ct.ct,
                    );
                }
            }
        });

        ct.degree = acc.degree;
        ct.set_noise_level(NoiseLevel::NOMINAL);
    }

    /// Compute a keyswitch and programmable bootstrap applying several functions on an input
    /// ciphertext, returning each result in a fresh ciphertext.
    ///
    /// This requires the input ciphertext to have a degree inferior to the max degree stored in the
    /// [`ManyLookupTable`] returned by [`Self::generate_many_lookup_table`].
    ///
    /// # Example
    ///
    /// ```rust
    /// use tfhe::shortint::gen_keys;
    /// use tfhe::shortint::parameters::{
    ///     PARAM_MESSAGE_2_CARRY_2_KS_PBS, PARAM_MESSAGE_2_CARRY_2_PBS_KS,
    /// };
    ///
    /// {
    ///     // Generate the client key and the server key:
    ///     let (cks, sks) = gen_keys(PARAM_MESSAGE_2_CARRY_2_KS_PBS);
    ///
    ///     let msg = 3;
    ///
    ///     let ct = cks.encrypt(msg);
    ///
    ///     // Generate the lookup table for the functions
    ///     // f1: x -> x*x mod 4
    ///     // f2: x -> count_ones(x as binary) mod 4
    ///     let f1 = |x: u64| x.pow(2) % 4;
    ///     let f2 = |x: u64| x.count_ones() as u64 % 4;
    ///     // Easy to use for generation
    ///     let luts = sks.generate_many_lookup_table(&[&f1, &f2]);
    ///     let vec_res = sks.apply_many_lookup_table(&ct, &luts);
    ///
    ///     // Need to manually help Rust to iterate over them easily
    ///     let functions: &[&dyn Fn(u64) -> u64] = &[&f1, &f2];
    ///     for (res, function) in vec_res.iter().zip(functions) {
    ///         let dec = cks.decrypt(res);
    ///         assert_eq!(dec, function(msg));
    ///     }
    /// }
    /// {
    ///     // Generate the client key and the server key:
    ///     let (cks, sks) = gen_keys(PARAM_MESSAGE_2_CARRY_2_PBS_KS);
    ///
    ///     let msg = 3;
    ///
    ///     let ct = cks.encrypt(msg);
    ///
    ///     // Generate the lookup table for the functions
    ///     // f1: x -> x*x mod 4
    ///     // f2: x -> count_ones(x as binary) mod 4
    ///     let f1 = |x: u64| x.pow(2) % 4;
    ///     let f2 = |x: u64| x.count_ones() as u64 % 4;
    ///     // Easy to use for generation
    ///     let luts = sks.generate_many_lookup_table(&[&f1, &f2]);
    ///     let vec_res = sks.apply_many_lookup_table(&ct, &luts);
    ///
    ///     // Need to manually help Rust to iterate over them easily
    ///     let functions: &[&dyn Fn(u64) -> u64] = &[&f1, &f2];
    ///     for (res, function) in vec_res.iter().zip(functions) {
    ///         let dec = cks.decrypt(res);
    ///         assert_eq!(dec, function(msg));
    ///     }
    /// }
    /// ```
    pub fn apply_many_lookup_table(
        &self,
        ct: &Ciphertext,
        acc: &ManyLookupTableOwned,
    ) -> Vec<Ciphertext> {
        match self.pbs_order {
            PBSOrder::KeyswitchBootstrap => self.keyswitch_programmable_bootstrap_many_lut(ct, acc),
            PBSOrder::BootstrapKeyswitch => self.programmable_bootstrap_keyswitch_many_lut(ct, acc),
        }
    }

    /// Applies the given function to the message of a ciphertext
    /// The input is reduced to the message space before the function application
    /// Thee output of the function is also rduced to the message space such that the carry bits are
    /// clean on the output
    pub fn evaluate_msg_univariate_function_assign<F>(&self, ct: &mut Ciphertext, f: F)
    where
        F: Fn(u64) -> u64,
    {
        // Generate the lookup table for the function
        let lookup_table = self.generate_msg_lookup_table(f, self.message_modulus);

        self.apply_lookup_table_assign(ct, &lookup_table);
    }

    /// Applies the given function to the message of a ciphertext
    /// The input is reduced to the message space before the function application
    /// Thee output of the function is also rduced to the message space such that the carry bits are
    /// clean on the output
    pub fn evaluate_msg_univariate_function<F>(&self, ct: &Ciphertext, f: F) -> Ciphertext
    where
        F: Fn(u64) -> u64,
    {
        let mut ct_res = ct.clone();

        self.evaluate_msg_univariate_function_assign(&mut ct_res, f);

        ct_res
    }

    /// Replace the input encrypted message by the value of its carry buffer.
    ///
    /// # Example
    ///
    ///```rust
    /// use tfhe::shortint::gen_keys;
    /// use tfhe::shortint::parameters::PARAM_MESSAGE_2_CARRY_2_KS_PBS;
    ///
    /// // Generate the client key and the server key:
    /// let (cks, sks) = gen_keys(PARAM_MESSAGE_2_CARRY_2_KS_PBS);
    ///
    /// let clear = 9;
    ///
    /// // Encrypt a message
    /// let mut ct = cks.unchecked_encrypt(clear);
    ///
    /// // |       ct        |
    /// // | carry | message |
    /// // |-------|---------|
    /// // |  1 0  |   0 1   |
    ///
    /// // Compute homomorphically carry extraction
    /// sks.carry_extract_assign(&mut ct);
    ///
    /// // |       ct        |
    /// // | carry | message |
    /// // |-------|---------|
    /// // |  0 0  |   1 0   |
    ///
    /// // Decrypt:
    /// let res = cks.decrypt_message_and_carry(&ct);
    /// assert_eq!(2, res);
    /// ```
    pub fn carry_extract_assign(&self, ct: &mut Ciphertext) {
        let modulus = ct.message_modulus.0 as u64;

        let lookup_table = self.generate_lookup_table(|x| x / modulus);

        self.apply_lookup_table_assign(ct, &lookup_table);
    }

    /// Extract a new ciphertext encrypting the input carry buffer.
    ///
    /// # Example
    ///
    ///```rust
    /// use tfhe::shortint::gen_keys;
    /// use tfhe::shortint::parameters::PARAM_MESSAGE_2_CARRY_2_KS_PBS;
    ///
    /// // Generate the client key and the server key:
    /// let (cks, sks) = gen_keys(PARAM_MESSAGE_2_CARRY_2_KS_PBS);
    ///
    /// let clear = 9;
    ///
    /// // Encrypt a message
    /// let ct = cks.unchecked_encrypt(clear);
    ///
    /// // |       ct        |
    /// // | carry | message |
    /// // |-------|---------|
    /// // |  1 0  |   0 1   |
    ///
    /// // Compute homomorphically carry extraction
    /// let ct_res = sks.carry_extract(&ct);
    ///
    /// // |     ct_res      |
    /// // | carry | message |
    /// // |-------|---------|
    /// // |  0 0  |   1 0   |
    ///
    /// // Decrypt:
    /// let res = cks.decrypt(&ct_res);
    /// assert_eq!(2, res);
    /// ```
    pub fn carry_extract(&self, ct: &Ciphertext) -> Ciphertext {
        let mut result = ct.clone();
        self.carry_extract_assign(&mut result);
        result
    }

    /// Clears the carry buffer of the input ciphertext.
    ///
    /// # Example
    ///
    ///```rust
    /// use tfhe::shortint::gen_keys;
    /// use tfhe::shortint::parameters::PARAM_MESSAGE_2_CARRY_2_KS_PBS;
    ///
    /// // Generate the client key and the server key:
    /// let (cks, sks) = gen_keys(PARAM_MESSAGE_2_CARRY_2_KS_PBS);
    ///
    /// let clear = 9;
    ///
    /// // Encrypt a message
    /// let mut ct = cks.unchecked_encrypt(clear);
    ///
    /// // |       ct        |
    /// // | carry | message |
    /// // |-------|---------|
    /// // |  1 0  |   0 1   |
    ///
    /// // Compute homomorphically the message extraction
    /// sks.message_extract_assign(&mut ct);
    ///
    /// // |       ct        |
    /// // | carry | message |
    /// // |-------|---------|
    /// // |  0 0  |   0 1   |
    ///
    /// // Decrypt:
    /// let res = cks.decrypt(&ct);
    /// assert_eq!(1, res);
    /// ```
    pub fn message_extract_assign(&self, ct: &mut Ciphertext) {
        let acc = self.generate_msg_lookup_table(|x| x, ct.message_modulus);

        self.apply_lookup_table_assign(ct, &acc);
    }

    /// Extract a new ciphertext containing only the message i.e., with a cleared carry buffer.
    ///
    /// # Example
    ///
    ///```rust
    /// use tfhe::shortint::gen_keys;
    /// use tfhe::shortint::parameters::PARAM_MESSAGE_2_CARRY_2_KS_PBS;
    ///
    /// // Generate the client key and the server key:
    /// let (cks, sks) = gen_keys(PARAM_MESSAGE_2_CARRY_2_KS_PBS);
    ///
    /// let clear = 9;
    ///
    /// // Encrypt a message
    /// let ct = cks.unchecked_encrypt(clear);
    ///
    /// // |       ct        |
    /// // | carry | message |
    /// // |-------|---------|
    /// // |  1 0  |   0 1   |
    ///
    /// // Compute homomorphically the message extraction
    /// let ct_res = sks.message_extract(&ct);
    ///
    /// // |     ct_res      |
    /// // | carry | message |
    /// // |-------|---------|
    /// // |  0 0  |   0 1   |
    ///
    /// // Decrypt:
    /// let res = cks.decrypt(&ct_res);
    /// assert_eq!(1, res);
    /// ```
    pub fn message_extract(&self, ct: &Ciphertext) -> Ciphertext {
        let mut result = ct.clone();
        self.message_extract_assign(&mut result);
        result
    }

    /// Compute a trivial shortint ciphertext with the dimension of the big LWE secret key from a
    /// given value.
    ///
    /// # Example
    ///
    /// ```rust
    /// use tfhe::shortint::parameters::PARAM_MESSAGE_2_CARRY_2_KS_PBS;
    /// use tfhe::shortint::{gen_keys, Ciphertext};
    ///
    /// // Generate the client key and the server key:
    /// let (cks, sks) = gen_keys(PARAM_MESSAGE_2_CARRY_2_KS_PBS);
    ///
    /// let msg = 1;
    ///
    /// // Trivial encryption
    /// let ct1: Ciphertext = sks.create_trivial(msg);
    ///
    /// let ct_res = cks.decrypt(&ct1);
    /// assert_eq!(1, ct_res);
    /// ```
    pub fn create_trivial(&self, value: u64) -> Ciphertext {
        let modular_value = value as usize % self.message_modulus.0;
        self.unchecked_create_trivial(modular_value as u64)
    }

    pub(crate) fn unchecked_create_trivial_with_lwe_size(
        &self,
        value: u64,
        lwe_size: LweSize,
    ) -> Ciphertext {
        let shifted_value = value * self.delta();

        let encoded = Plaintext(shifted_value);

        let ct = allocate_and_trivially_encrypt_new_lwe_ciphertext(
            lwe_size,
            encoded,
            self.ciphertext_modulus,
        );

        let degree = Degree::new(value as usize);

        Ciphertext::new(
            ct,
            degree,
            NoiseLevel::ZERO,
            self.message_modulus,
            self.carry_modulus,
            self.pbs_order,
        )
    }

    pub fn unchecked_create_trivial(&self, value: u64) -> Ciphertext {
        let lwe_size = match self.pbs_order {
            PBSOrder::KeyswitchBootstrap => {
                self.bootstrapping_key.output_lwe_dimension().to_lwe_size()
            }
            PBSOrder::BootstrapKeyswitch => {
                self.bootstrapping_key.input_lwe_dimension().to_lwe_size()
            }
        };

        self.unchecked_create_trivial_with_lwe_size(value, lwe_size)
    }

    pub fn create_trivial_assign(&self, ct: &mut Ciphertext, value: u64) {
        let modular_value = value as usize % self.message_modulus.0;

        let shifted_value = (modular_value as u64) * self.delta();

        let encoded = Plaintext(shifted_value);

        trivially_encrypt_lwe_ciphertext(&mut ct.ct, encoded);

        ct.degree = Degree::new(modular_value);
        ct.set_noise_level(NoiseLevel::ZERO);
    }

    pub fn bootstrapping_key_size_elements(&self) -> usize {
        self.bootstrapping_key.bootstrapping_key_size_elements()
    }

    pub fn bootstrapping_key_size_bytes(&self) -> usize {
        self.bootstrapping_key.bootstrapping_key_size_bytes()
    }

    pub fn key_switching_key_size_elements(&self) -> usize {
        self.key_switching_key.as_ref().len()
    }

    pub fn key_switching_key_size_bytes(&self) -> usize {
        std::mem::size_of_val(self.key_switching_key.as_ref())
    }

    pub fn deterministic_pbs_execution(&self) -> bool {
        self.bootstrapping_key.deterministic_pbs_execution()
    }

    pub fn set_deterministic_pbs_execution(&mut self, new_deterministic_execution: bool) {
        self.bootstrapping_key
            .set_deterministic_pbs_execution(new_deterministic_execution);
    }

    fn trivial_pbs_assign(&self, ct: &mut Ciphertext, acc: &LookupTableOwned) {
        #[cfg(feature = "pbs-stats")]
        // We want to count trivial PBS in simulator mode
        // In the non trivial case, this increment is done in the `apply_blind_rotate` function
        let _ = PBS_COUNT.fetch_add(1, Ordering::Relaxed);

        assert_eq!(ct.noise_level(), NoiseLevel::ZERO);
        let modulus_sup = self.message_modulus.0 * self.carry_modulus.0;
        // NB: Following path will not go `power_of_two_scaling_to_native_torus`
        // Thus keep value MSB aligned without considering real delta
        let delta = (1_u64 << 63) / (self.message_modulus.0 * self.carry_modulus.0) as u64;
        let ct_value = *ct.ct.get_body().data / delta;

        let box_size = self.bootstrapping_key.polynomial_size().0 / modulus_sup;
        let result = if ct_value >= modulus_sup as u64 {
            // padding bit is 1
            let ct_value = ct_value % modulus_sup as u64;
            let index_in_lut = ct_value as usize * box_size;
            acc.acc.get_body().as_ref()[index_in_lut].wrapping_neg()
        } else {
            let index_in_lut = ct_value as usize * box_size;
            acc.acc.get_body().as_ref()[index_in_lut]
        };
        *ct.ct.get_mut_body().data = result;
        ct.degree = acc.degree;
    }

    fn trivial_pbs_many_lut(&self, ct: &Ciphertext, lut: &ManyLookupTableOwned) -> Vec<Ciphertext> {
        #[cfg(feature = "pbs-stats")]
        let _ = PBS_COUNT.fetch_add(1, Ordering::Relaxed);

        assert_eq!(ct.noise_level(), NoiseLevel::ZERO);
        let modulus_sup = self.message_modulus.0 * self.carry_modulus.0;
        // NB: Following path will not go `power_of_two_scaling_to_native_torus`
        // Thus keep value MSB aligned without considering real delta
        let delta = (1_u64 << 63) / (self.message_modulus.0 * self.carry_modulus.0) as u64;
        let ct_value = *ct.ct.get_body().data / delta;

        let box_size = self.bootstrapping_key.polynomial_size().0 / modulus_sup;

        let padding_bit_set = ct_value >= modulus_sup as u64;
        let first_result_index_in_lut = {
            let ct_value = ct_value % modulus_sup as u64;
            ct_value as usize * box_size
        };

        let function_count = lut.function_count();
        let mut outputs = Vec::with_capacity(function_count);

        let polynomial_size = lut.acc.polynomial_size();

        for (fn_idx, output_degree) in lut.per_function_output_degree.iter().enumerate() {
            let (index_in_lut, negation_due_to_wrap_around) = {
                let mut index_in_lut =
                    first_result_index_in_lut + fn_idx * lut.sample_extraction_stride;
                let mut negation_due_to_wrap_around = false;

                let cycles = index_in_lut / polynomial_size.0;
                if cycles % 2 == 1 {
                    // We wrapped around an odd number of times
                    negation_due_to_wrap_around = true;
                }

                index_in_lut %= polynomial_size.0;
                (index_in_lut, negation_due_to_wrap_around)
            };
            let has_to_negate = padding_bit_set ^ negation_due_to_wrap_around;
            let result = {
                let mut result = lut.acc.get_body().as_ref()[index_in_lut];
                if has_to_negate {
                    result = result.wrapping_neg();
                }

                result
            };

            let mut shortint_ct = ct.clone();
            *shortint_ct.ct.get_mut_body().data = result;
            shortint_ct.degree = *output_degree;
            outputs.push(shortint_ct);
        }

        outputs
    }

    pub(crate) fn keyswitch_programmable_bootstrap_many_lut(
        &self,
        ct: &Ciphertext,
        lut: &ManyLookupTableOwned,
    ) -> Vec<Ciphertext> {
        if ct.is_trivial() {
            return self.trivial_pbs_many_lut(ct, lut);
        }

        let mut acc = lut.acc.clone();

        ShortintEngine::with_thread_local_mut(|engine| {
            // Compute the programmable bootstrapping with fixed test polynomial
            let (mut ciphertext_buffers, buffers) = engine.get_buffers(self);

            // Compute a key switch
            keyswitch_lwe_ciphertext(
                &self.key_switching_key,
                &ct.ct,
                &mut ciphertext_buffers.buffer_lwe_after_ks,
            );

            apply_blind_rotate(
                &self.bootstrapping_key,
                &ciphertext_buffers.buffer_lwe_after_ks.as_view(),
                &mut acc,
                buffers,
            );
        });

        // The accumulator has been rotated, we can now proceed with the various sample extractions
        let function_count = lut.function_count();
        let mut outputs = Vec::with_capacity(function_count);

        for (fn_idx, output_degree) in lut.per_function_output_degree.iter().enumerate() {
            let monomial_degree = MonomialDegree(fn_idx * lut.sample_extraction_stride);
            let mut output_shortint_ct = ct.clone();

            extract_lwe_sample_from_glwe_ciphertext(
                &acc,
                &mut output_shortint_ct.ct,
                monomial_degree,
            );

            output_shortint_ct.degree = *output_degree;
            output_shortint_ct.set_noise_level(NoiseLevel::NOMINAL);
            outputs.push(output_shortint_ct);
        }

        outputs
    }

    pub(crate) fn programmable_bootstrap_keyswitch_many_lut(
        &self,
        ct: &Ciphertext,
        lut: &ManyLookupTableOwned,
    ) -> Vec<Ciphertext> {
        if ct.is_trivial() {
            return self.trivial_pbs_many_lut(ct, lut);
        }

        let mut acc = lut.acc.clone();

        ShortintEngine::with_thread_local_mut(|engine| {
            // Compute the programmable bootstrapping with fixed test polynomial
            let (_, buffers) = engine.get_buffers(self);

            apply_blind_rotate(&self.bootstrapping_key, &ct.ct, &mut acc, buffers);
        });

        // The accumulator has been rotated, we can now proceed with the various sample extractions
        let function_count = lut.function_count();
        let mut outputs = Vec::with_capacity(function_count);

        let mut tmp_lwe_ciphertext = LweCiphertext::new(
            0u64,
            self.key_switching_key
                .input_key_lwe_dimension()
                .to_lwe_size(),
            self.key_switching_key.ciphertext_modulus(),
        );

        for (fn_idx, output_degree) in lut.per_function_output_degree.iter().enumerate() {
            let monomial_degree = MonomialDegree(fn_idx * lut.sample_extraction_stride);
            extract_lwe_sample_from_glwe_ciphertext(&acc, &mut tmp_lwe_ciphertext, monomial_degree);

            let mut output_shortint_ct = ct.clone();

            // Compute a key switch
            keyswitch_lwe_ciphertext(
                &self.key_switching_key,
                &tmp_lwe_ciphertext,
                &mut output_shortint_ct.ct,
            );

            output_shortint_ct.degree = *output_degree;
            output_shortint_ct.set_noise_level(NoiseLevel::NOMINAL);
            outputs.push(output_shortint_ct);
        }

        outputs
    }
}

#[derive(Copy, Clone)]
pub struct CiphertextNoiseDegree {
    pub noise_level: NoiseLevel,
    pub degree: Degree,
}

impl Ciphertext {
    pub fn noise_degree(&self) -> CiphertextNoiseDegree {
        CiphertextNoiseDegree {
            noise_level: self.noise_level(),
            degree: self.degree,
        }
    }
    pub fn noise_degree_if_bootstrapped(&self) -> CiphertextNoiseDegree {
        CiphertextNoiseDegree {
            noise_level: NoiseLevel::NOMINAL,
            degree: Degree::new(self.degree.get().min(self.message_modulus.0 - 1)),
        }
    }
}

#[derive(Copy, Clone, Debug)]
pub(crate) struct SmartCleaningOperation {
    bootstrap_left: bool,
    bootstrap_right: bool,
}

impl SmartCleaningOperation {
    fn number_of_pbs(self) -> usize {
        usize::from(self.bootstrap_left) + usize::from(self.bootstrap_right)
    }
}

impl ServerKey {
    /// Before doing an operations on 2 inputs which validity is described by
    /// `is_operation_possible`, one or both the inputs may need to be cleaned (carry removal and
    /// noise reinitilization) with a PBS
    /// Among possible cleanings this functions returns one of the ones that has the lowest number
    /// of PBS
    pub(crate) fn binary_smart_op_optimal_cleaning_strategy(
        &self,
        ct_left: &Ciphertext,
        ct_right: &Ciphertext,
        is_operation_possible: impl Fn(&Self, CiphertextNoiseDegree, CiphertextNoiseDegree) -> bool
            + Copy,
    ) -> Option<SmartCleaningOperation> {
        [false, true]
            .into_iter()
            .flat_map(move |bootstrap_left| {
                let left_noise_degree = if bootstrap_left {
                    ct_left.noise_degree_if_bootstrapped()
                } else {
                    ct_left.noise_degree()
                };

                [false, true]
                    .into_iter()
                    .filter_map(move |bootstrap_right| {
                        let right_noise_degree = if bootstrap_right {
                            ct_right.noise_degree_if_bootstrapped()
                        } else {
                            ct_right.noise_degree()
                        };

                        if is_operation_possible(self, left_noise_degree, right_noise_degree) {
                            Some(SmartCleaningOperation {
                                bootstrap_left,
                                bootstrap_right,
                            })
                        } else {
                            None
                        }
                    })
            })
            .min_by_key(|op| op.number_of_pbs())
    }
}

pub(crate) fn apply_blind_rotate<InputCont, OutputCont>(
    bootstrapping_key: &ShortintBootstrappingKey,
    in_buffer: &LweCiphertext<InputCont>,
    acc: &mut GlweCiphertext<OutputCont>,
    buffers: &mut ComputationBuffers,
) where
    InputCont: Container<Element = u64>,
    OutputCont: ContainerMut<Element = u64>,
{
    #[cfg(feature = "pbs-stats")]
    let _ = PBS_COUNT.fetch_add(1, Ordering::Relaxed);

    match bootstrapping_key {
        ShortintBootstrappingKey::Classic(fourier_bsk) => {
            let fft = Fft::new(fourier_bsk.polynomial_size());
            let fft = fft.as_view();
            buffers.resize(
                programmable_bootstrap_lwe_ciphertext_mem_optimized_requirement::<u64>(
                    fourier_bsk.glwe_size(),
                    fourier_bsk.polynomial_size(),
                    fft,
                )
                .unwrap()
                .unaligned_bytes_required(),
            );
            let stack = buffers.stack();

            // Compute the blind rotation
            blind_rotate_assign_mem_optimized(in_buffer, acc, fourier_bsk, fft, stack);
        }
        ShortintBootstrappingKey::ClassicNtt(ntt_bsk) => {
            // Get ciphertext modulus from bsk
            let ntt = Ntt64::new(ntt_bsk.ciphertext_modulus(), ntt_bsk.polynomial_size());

            let ntt_view = ntt.as_view();

            buffers.resize(
                programmable_bootstrap_ntt64_lwe_ciphertext_mem_optimized_requirement(
                    ntt_bsk.glwe_size(),
                    ntt_bsk.polynomial_size(),
                    ntt.as_view(),
                )
                .unwrap()
                .unaligned_bytes_required(),
            );
            let stack = buffers.stack();

            // Compute the blind rotate
            blind_rotate_ntt64_assign_mem_optimized(in_buffer, acc, ntt_bsk, ntt_view, stack);
        }
        ShortintBootstrappingKey::MultiBit {
            fourier_bsk,
            thread_count,
            deterministic_execution,
        } => {
            multi_bit_blind_rotate_assign(
                in_buffer,
                acc,
                fourier_bsk,
                *thread_count,
                *deterministic_execution,
            );
        }
    };
}

pub(crate) fn apply_programmable_bootstrap<InputCont, OutputCont>(
    bootstrapping_key: &ShortintBootstrappingKey,
    in_buffer: &LweCiphertext<InputCont>,
    out_buffer: &mut LweCiphertext<OutputCont>,
    acc: &GlweCiphertext<Vec<u64>>,
    buffers: &mut ComputationBuffers,
) where
    InputCont: Container<Element = u64>,
    OutputCont: ContainerMut<Element = u64>,
{
    let mut glwe_out: GlweCiphertext<_> = acc.clone();

    apply_blind_rotate(bootstrapping_key, in_buffer, &mut glwe_out, buffers);

    extract_lwe_sample_from_glwe_ciphertext(&glwe_out, out_buffer, MonomialDegree(0));
}

pub fn generate_lookup_table<F>(
    glwe_size: GlweSize,
    polynomial_size: PolynomialSize,
    ciphertext_modulus: CiphertextModulus,
    message_modulus: MessageModulus,
    carry_modulus: CarryModulus,
    f: F,
) -> LookupTableOwned
where
    F: Fn(u64) -> u64,
{
    let mut acc = GlweCiphertext::new(0, glwe_size, polynomial_size, ciphertext_modulus);
    let max_value = fill_accumulator(
        &mut acc,
        polynomial_size,
        glwe_size,
        message_modulus,
        carry_modulus,
        f,
    );

    LookupTableOwned {
        acc,
        degree: Degree::new(max_value as usize),
    }
}

#[derive(Copy, Clone)]
pub struct PBSConformanceParameters {
    pub in_lwe_dimension: LweDimension,
    pub out_glwe_dimension: GlweDimension,
    pub out_polynomial_size: PolynomialSize,
    pub base_log: DecompositionBaseLog,
    pub level: DecompositionLevelCount,
    pub ciphertext_modulus: CiphertextModulus,
    pub multi_bit: Option<LweBskGroupingFactor>,
}

impl From<&PBSParameters> for PBSConformanceParameters {
    fn from(value: &PBSParameters) -> Self {
        Self {
            in_lwe_dimension: value.lwe_dimension(),
            out_glwe_dimension: value.glwe_dimension(),
            out_polynomial_size: value.polynomial_size(),
            base_log: value.pbs_base_log(),
            level: value.pbs_level(),
            ciphertext_modulus: value.ciphertext_modulus(),
            multi_bit: match value {
                PBSParameters::PBS(_) => None,
                PBSParameters::MultiBitPBS(multi_bit_pbs_parameters) => {
                    Some(multi_bit_pbs_parameters.grouping_factor)
                }
            },
        }
    }
}

impl ParameterSetConformant for ShortintBootstrappingKey {
    type ParameterSet = PBSConformanceParameters;

    fn is_conformant(&self, parameter_set: &Self::ParameterSet) -> bool {
        match (self, parameter_set.multi_bit) {
            (Self::Classic(a), None) => {
                let param: BootstrapKeyConformanceParams = parameter_set.into();

                a.is_conformant(&param)
            }
            (
                Self::MultiBit {
                    fourier_bsk,
                    thread_count: _,
                    deterministic_execution: _,
                },
                Some(_grouping_factor),
            ) => {
                let param: MultiBitBootstrapKeyConformanceParams =
                    parameter_set.try_into().unwrap();

                fourier_bsk.is_conformant(&param)
            }
            _ => false,
        }
    }
}

impl ParameterSetConformant for ServerKey {
    type ParameterSet = (PBSParameters, MaxDegree);

    fn is_conformant(&self, (parameter_set, expected_max_degree): &Self::ParameterSet) -> bool {
        let Self {
            key_switching_key,
            bootstrapping_key,
            message_modulus,
            carry_modulus,
            max_degree,
            max_noise_level,
            ciphertext_modulus,
            pbs_order,
        } = self;

        let params: PBSConformanceParameters = parameter_set.into();

        let pbs_key_ok = bootstrapping_key.is_conformant(&params);

        let param: KeyswitchKeyConformanceParams = parameter_set.into();

        let ks_key_ok = key_switching_key.is_conformant(&param);

        let pbs_order_ok = matches!(
            (*pbs_order, parameter_set.encryption_key_choice()),
            (PBSOrder::KeyswitchBootstrap, EncryptionKeyChoice::Big)
                | (PBSOrder::BootstrapKeyswitch, EncryptionKeyChoice::Small)
        );

        pbs_key_ok
            && ks_key_ok
            && pbs_order_ok
            && *max_degree == *expected_max_degree
            && *message_modulus == parameter_set.message_modulus()
            && *carry_modulus == parameter_set.carry_modulus()
            && *max_noise_level == parameter_set.max_noise_level()
            && *ciphertext_modulus == parameter_set.ciphertext_modulus()
    }
}<|MERGE_RESOLUTION|>--- conflicted
+++ resolved
@@ -55,13 +55,9 @@
 use crate::shortint::parameters::{
     CarryModulus, CiphertextConformanceParams, CiphertextModulus, MessageModulus,
 };
-<<<<<<< HEAD
-use crate::shortint::{PBSMode, PBSOrder};
-=======
-use crate::shortint::{EncryptionKeyChoice, PBSOrder};
+use crate::shortint::{EncryptionKeyChoice, PBSMode, PBSOrder};
 use ::tfhe_versionable::{Unversionize, UnversionizeError, Versionize, VersionizeOwned};
 use aligned_vec::ABox;
->>>>>>> dedb3e94
 use serde::{Deserialize, Serialize};
 use std::fmt::{Debug, Display, Formatter};
 
@@ -1837,6 +1833,7 @@
             max_noise_level,
             ciphertext_modulus,
             pbs_order,
+            ..
         } = self;
 
         let params: PBSConformanceParameters = parameter_set.into();
