--- conflicted
+++ resolved
@@ -224,19 +224,11 @@
         let msg_mod = ct.message_modulus.0;
         // Ensure z is always >= 1 (which would not be the case if degree == 0)
         // some algorithms (e.g. overflowing_sub) require this even for trivial zeros
-<<<<<<< HEAD
-        let mut z = ct.degree.get().div_ceil(msg_mod).max(1) as u64;
-        z *= msg_mod as u64;
-
-        //Scaling + 1 on the padding bit
-        let w = Plaintext(z * self.delta());
-=======
         let mut z = ct.degree.get().div_ceil(msg_mod).max(1);
         z *= msg_mod;
 
         //Scaling + 1 on the padding bit
         let w = self.encoding(PaddingBit::Yes).encode(Cleartext(z));
->>>>>>> c478d3b7
 
         // (0,Delta*z) - ct
         lwe_ciphertext_opposite_assign(&mut ct.ct);
