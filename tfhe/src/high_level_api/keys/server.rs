use tfhe_versionable::Versionize;

use super::ClientKey;
use crate::backward_compatibility::keys::{CompressedServerKeyVersions, ServerKeyVersions};
use crate::conformance::ParameterSetConformant;
#[cfg(feature = "gpu")]
use crate::core_crypto::gpu::{synchronize_devices, CudaStreams};
#[cfg(feature = "gpu")]
use crate::high_level_api::keys::inner::IntegerCudaServerKey;
use crate::high_level_api::keys::{IntegerCompressedServerKey, IntegerServerKey};
use crate::integer::compression_keys::{
    CompressedCompressionKey, CompressedDecompressionKey, CompressionKey, DecompressionKey,
};
use crate::integer::parameters::IntegerCompactCiphertextListExpansionMode;
use crate::named::Named;
use crate::prelude::Tagged;
use crate::shortint::MessageModulus;
use crate::Tag;
use std::sync::Arc;

/// Key of the server
///
/// This key contains the different keys needed to be able to do computations for
/// each data type.
///
/// For a server to be able to do some FHE computations, the client needs to send this key
/// beforehand.
///
/// Keys are stored in an Arc, so that cloning them is cheap
/// (compared to an actual clone hundreds of MB / GB), and cheap cloning is needed for
/// multithreading with less overhead)
#[derive(Clone, Versionize)]
#[versionize(ServerKeyVersions)]
pub struct ServerKey {
    pub(crate) key: Arc<IntegerServerKey>,
    pub(crate) tag: Tag,
}

impl ServerKey {
    pub fn new(keys: &ClientKey) -> Self {
        Self {
            key: Arc::new(IntegerServerKey::new(&keys.key)),
            tag: keys.tag.clone(),
        }
    }

    pub fn into_raw_parts(
        self,
    ) -> (
        crate::integer::ServerKey,
        Option<crate::integer::key_switching_key::KeySwitchingKeyMaterial>,
        Option<CompressionKey>,
        Option<DecompressionKey>,
        Tag,
    ) {
        let IntegerServerKey {
            key,
            cpk_key_switching_key_material,
            compression_key,
            decompression_key,
        } = (*self.key).clone();

        (
            key,
            cpk_key_switching_key_material,
            compression_key,
            decompression_key,
            self.tag,
        )
    }

    pub fn from_raw_parts(
        key: crate::integer::ServerKey,
        cpk_key_switching_key_material: Option<
            crate::integer::key_switching_key::KeySwitchingKeyMaterial,
        >,
        compression_key: Option<CompressionKey>,
        decompression_key: Option<DecompressionKey>,
        tag: Tag,
    ) -> Self {
        Self {
            key: Arc::new(IntegerServerKey {
                key,
                cpk_key_switching_key_material,
                compression_key,
                decompression_key,
            }),
            tag,
        }
    }

    pub(in crate::high_level_api) fn pbs_key(&self) -> &crate::integer::ServerKey {
        self.key.pbs_key()
    }

    pub(in crate::high_level_api) fn cpk_casting_key(
        &self,
    ) -> Option<crate::integer::key_switching_key::KeySwitchingKeyView> {
        self.key.cpk_casting_key()
    }

    pub(in crate::high_level_api) fn message_modulus(&self) -> MessageModulus {
        self.key.message_modulus()
    }

    pub(in crate::high_level_api) fn integer_compact_ciphertext_list_expansion_mode(
        &self,
    ) -> IntegerCompactCiphertextListExpansionMode {
        self.cpk_casting_key().map_or_else(
            || {
                IntegerCompactCiphertextListExpansionMode::UnpackAndSanitizeIfNecessary(
                    self.pbs_key(),
                )
            },
            IntegerCompactCiphertextListExpansionMode::CastAndUnpackIfNecessary,
        )
    }
}

impl Tagged for ServerKey {
    fn tag(&self) -> &Tag {
        &self.tag
    }

    fn tag_mut(&mut self) -> &mut Tag {
        &mut self.tag
    }
}

impl Named for ServerKey {
    const NAME: &'static str = "high_level_api::ServerKey";
}

impl AsRef<crate::integer::ServerKey> for ServerKey {
    fn as_ref(&self) -> &crate::integer::ServerKey {
        &self.key.key
    }
}

// By default, serde does not derives Serialize/Deserialize for `Rc` and `Arc` types
// as they can result in multiple copies, since serializing has to serialize the actual data
// not the pointer.
//
// serde has a `rc` feature to allow deriving on Arc and Rc types
// but activating it in our lib would mean also activate it for all the dependency stack,
// so tfhe-rs users would have this feature enabled on our behalf and we don't want that
// so we implement the serialization / deserialization ourselves.
//
// In the case of our ServerKey, this is fine, we expect programs to only
// serialize and deserialize the same server key only once.
// The inner `Arc` are used to make copying a server key more performant before a `set_server_key`
// in multi-threading scenarios.
#[derive(serde::Serialize)]
// We directly versionize the `ServerKey` without having to use this intermediate type.
#[cfg_attr(tfhe_lints, allow(tfhe_lints::serialize_without_versionize))]
struct SerializableServerKey<'a> {
    pub(crate) integer_key: &'a IntegerServerKey,
    pub(crate) tag: &'a Tag,
}

impl serde::Serialize for ServerKey {
    fn serialize<S>(&self, serializer: S) -> Result<S::Ok, S::Error>
    where
        S: serde::Serializer,
    {
        SerializableServerKey {
            integer_key: &self.key,
            tag: &self.tag,
        }
        .serialize(serializer)
    }
}

#[derive(serde::Deserialize)]
struct DeserializableServerKey {
    pub(crate) integer_key: IntegerServerKey,
    pub(crate) tag: Tag,
}

impl<'de> serde::Deserialize<'de> for ServerKey {
    fn deserialize<D>(deserializer: D) -> Result<Self, D::Error>
    where
        D: serde::Deserializer<'de>,
    {
        DeserializableServerKey::deserialize(deserializer).map(|deserialized| Self {
            key: Arc::new(deserialized.integer_key),
            tag: deserialized.tag,
        })
    }
}

/// Compressed ServerKey
///
/// A CompressedServerKey takes much less disk space / memory space than a
/// ServerKey.
///
/// It has to be decompressed into a ServerKey in order to be usable.
///
/// Once decompressed, it is not possible to recompress the key.
#[derive(Clone, serde::Serialize, serde::Deserialize, Versionize)]
#[versionize(CompressedServerKeyVersions)]
pub struct CompressedServerKey {
    pub(crate) integer_key: IntegerCompressedServerKey,
    pub(crate) tag: Tag,
}

impl CompressedServerKey {
    pub fn new(keys: &ClientKey) -> Self {
        Self {
            integer_key: IntegerCompressedServerKey::new(&keys.key),
            tag: keys.tag.clone(),
        }
    }

    pub fn into_raw_parts(
        self,
    ) -> (
        crate::integer::CompressedServerKey,
        Option<crate::integer::key_switching_key::CompressedKeySwitchingKeyMaterial>,
        Option<CompressedCompressionKey>,
        Option<CompressedDecompressionKey>,
        Tag,
    ) {
        let (a, b, c, d) = self.integer_key.into_raw_parts();
        (a, b, c, d, self.tag)
    }

    pub fn from_raw_parts(
        integer_key: crate::integer::CompressedServerKey,
        cpk_key_switching_key_material: Option<
            crate::integer::key_switching_key::CompressedKeySwitchingKeyMaterial,
        >,
        compression_key: Option<CompressedCompressionKey>,
        decompression_key: Option<CompressedDecompressionKey>,
        tag: Tag,
    ) -> Self {
        Self {
            integer_key: IntegerCompressedServerKey::from_raw_parts(
                integer_key,
                cpk_key_switching_key_material,
                compression_key,
                decompression_key,
            ),
            tag,
        }
    }

    pub fn decompress(&self) -> ServerKey {
        ServerKey {
            key: Arc::new(self.integer_key.decompress()),
            tag: self.tag.clone(),
        }
    }

    #[cfg(feature = "gpu")]
    pub fn decompress_to_gpu(&self) -> CudaServerKey {
        let streams = CudaStreams::new_multi_gpu();
        let key = crate::integer::gpu::CudaServerKey::decompress_from_cpu(
            &self.integer_key.key,
            &streams,
        );
        let compression_key: Option<
            crate::integer::gpu::list_compression::server_keys::CudaCompressionKey,
        > = self
            .integer_key
            .compression_key
            .as_ref()
            .map(|compression_key| compression_key.decompress_to_cuda(&streams));
        let decompression_key: Option<
            crate::integer::gpu::list_compression::server_keys::CudaDecompressionKey,
        > = match &self.integer_key.decompression_key {
            Some(decompression_key) => {
                let polynomial_size = decompression_key.key.blind_rotate_key.polynomial_size();
                let glwe_dimension = decompression_key
                    .key
                    .blind_rotate_key
                    .glwe_size()
                    .to_glwe_dimension();
                let message_modulus = key.message_modulus;
                let carry_modulus = key.carry_modulus;
                let ciphertext_modulus =
                    decompression_key.key.blind_rotate_key.ciphertext_modulus();
                Some(decompression_key.decompress_to_cuda(
                    glwe_dimension,
                    polynomial_size,
                    message_modulus,
                    carry_modulus,
                    ciphertext_modulus,
                    &streams,
                ))
            }
            None => None,
        };
        synchronize_devices(streams.len() as u32);
        CudaServerKey {
            key: Arc::new(IntegerCudaServerKey {
                key,
                compression_key,
                decompression_key,
            }),
            tag: self.tag.clone(),
        }
    }
}

impl Tagged for CompressedServerKey {
    fn tag(&self) -> &Tag {
        &self.tag
    }

    fn tag_mut(&mut self) -> &mut Tag {
        &mut self.tag
    }
}

<<<<<<< HEAD
impl From<CompressedServerKey> for crate::integer::CompressedServerKey {
    fn from(value: CompressedServerKey) -> Self {
        value.integer_key.key
    }
=======
impl Named for CompressedServerKey {
    const NAME: &'static str = "high_level_api::CompressedServerKey";
>>>>>>> dedb3e94
}

#[cfg(feature = "gpu")]
#[derive(Clone)]
pub struct CudaServerKey {
    pub(crate) key: Arc<IntegerCudaServerKey>,
    pub(crate) tag: Tag,
}

#[cfg(feature = "gpu")]
impl CudaServerKey {
    pub(crate) fn message_modulus(&self) -> crate::shortint::MessageModulus {
        self.key.key.message_modulus
    }
}

#[cfg(feature = "gpu")]
impl Tagged for CudaServerKey {
    fn tag(&self) -> &Tag {
        &self.tag
    }

    fn tag_mut(&mut self) -> &mut Tag {
        &mut self.tag
    }
}

pub enum InternalServerKey {
    Cpu(ServerKey),
    #[cfg(feature = "gpu")]
    Cuda(CudaServerKey),
}

impl From<ServerKey> for InternalServerKey {
    fn from(value: ServerKey) -> Self {
        Self::Cpu(value)
    }
}
#[cfg(feature = "gpu")]
impl From<CudaServerKey> for InternalServerKey {
    fn from(value: CudaServerKey) -> Self {
        Self::Cuda(value)
    }
}

use crate::high_level_api::keys::inner::IntegerServerKeyConformanceParams;

impl ParameterSetConformant for ServerKey {
    type ParameterSet = IntegerServerKeyConformanceParams;

    fn is_conformant(&self, parameter_set: &Self::ParameterSet) -> bool {
        let Self { key, tag: _ } = self;

        key.is_conformant(parameter_set)
    }
}

impl ParameterSetConformant for CompressedServerKey {
    type ParameterSet = IntegerServerKeyConformanceParams;

    fn is_conformant(&self, parameter_set: &Self::ParameterSet) -> bool {
        let Self {
            integer_key,
            tag: _,
        } = self;

        integer_key.is_conformant(parameter_set)
    }
}

#[cfg(test)]
mod test {
    use crate::high_level_api::keys::inner::IntegerServerKeyConformanceParams;
    use crate::prelude::ParameterSetConformant;
    use crate::shortint::parameters::compact_public_key_only::p_fail_2_minus_64::ks_pbs;
    use crate::shortint::parameters::list_compression::COMP_PARAM_MESSAGE_2_CARRY_2_KS_PBS_TUNIFORM_2M64;
    use crate::shortint::parameters::PARAM_MESSAGE_2_CARRY_2_KS_PBS_TUNIFORM_2M64;
    use crate::shortint::{ClassicPBSParameters, PBSParameters};
    use crate::{ClientKey, CompressedServerKey, ConfigBuilder, ServerKey};

    #[test]
    fn conformance_hl_key() {
        {
            let config =
                ConfigBuilder::with_custom_parameters(PARAM_MESSAGE_2_CARRY_2_KS_PBS_TUNIFORM_2M64)
                    .build();

            let ck = ClientKey::generate(config);
            let sk = ServerKey::new(&ck);

            let sk_param = PBSParameters::PBS(PARAM_MESSAGE_2_CARRY_2_KS_PBS_TUNIFORM_2M64);

            let conformance_params = IntegerServerKeyConformanceParams {
                sk_param,
                cpk_param: None,
                compression_param: None,
            };

            assert!(sk.is_conformant(&conformance_params));
        }
        {
            let config =
                ConfigBuilder::with_custom_parameters(PARAM_MESSAGE_2_CARRY_2_KS_PBS_TUNIFORM_2M64)
                    .enable_compression(COMP_PARAM_MESSAGE_2_CARRY_2_KS_PBS_TUNIFORM_2M64)
                    .build();

            let ck = ClientKey::generate(config);
            let sk = ServerKey::new(&ck);

            let sk_param = PBSParameters::PBS(PARAM_MESSAGE_2_CARRY_2_KS_PBS_TUNIFORM_2M64);

            let conformance_params = IntegerServerKeyConformanceParams {
                sk_param,
                cpk_param: None,
                compression_param: Some(COMP_PARAM_MESSAGE_2_CARRY_2_KS_PBS_TUNIFORM_2M64),
            };

            assert!(sk.is_conformant(&conformance_params));
        }
        {
            let params = PARAM_MESSAGE_2_CARRY_2_KS_PBS_TUNIFORM_2M64;

            let cpk_params = ks_pbs::PARAM_PKE_MESSAGE_2_CARRY_2_KS_PBS_TUNIFORM_2M64;

            let casting_params = crate::shortint::parameters::key_switching::p_fail_2_minus_64::ks_pbs::PARAM_KEYSWITCH_MESSAGE_2_CARRY_2_KS_PBS_TUNIFORM_2M64;

            let config = ConfigBuilder::with_custom_parameters(params)
                .use_dedicated_compact_public_key_parameters((cpk_params, casting_params));

            let ck = ClientKey::generate(config);
            let sk = ServerKey::new(&ck);

            let sk_param = PBSParameters::PBS(PARAM_MESSAGE_2_CARRY_2_KS_PBS_TUNIFORM_2M64);

            let conformance_params = IntegerServerKeyConformanceParams {
                sk_param,
                cpk_param: Some((cpk_params, casting_params)),
                compression_param: None,
            };

            assert!(sk.is_conformant(&conformance_params));
        }
    }

    #[test]
    fn broken_conformance_hl_key() {
        {
            let config =
                ConfigBuilder::with_custom_parameters(PARAM_MESSAGE_2_CARRY_2_KS_PBS_TUNIFORM_2M64)
                    .build();

            let ck = ClientKey::generate(config);
            let sk = ServerKey::new(&ck);

            for modifier in [
                |sk_param: &mut ClassicPBSParameters| {
                    sk_param.lwe_dimension.0 += 1;
                },
                |sk_param: &mut ClassicPBSParameters| {
                    sk_param.polynomial_size.0 += 1;
                },
            ] {
                let mut sk_param = PARAM_MESSAGE_2_CARRY_2_KS_PBS_TUNIFORM_2M64;

                modifier(&mut sk_param);

                let sk_param = PBSParameters::PBS(sk_param);

                let conformance_params = IntegerServerKeyConformanceParams {
                    sk_param,
                    cpk_param: None,
                    compression_param: None,
                };

                assert!(!sk.is_conformant(&conformance_params));
            }
        }
        {
            let params = PARAM_MESSAGE_2_CARRY_2_KS_PBS_TUNIFORM_2M64;

            let mut cpk_params = ks_pbs::PARAM_PKE_MESSAGE_2_CARRY_2_KS_PBS_TUNIFORM_2M64;

            let casting_params = crate::shortint::parameters::key_switching::p_fail_2_minus_64::ks_pbs::PARAM_KEYSWITCH_MESSAGE_2_CARRY_2_KS_PBS_TUNIFORM_2M64;

            let config = ConfigBuilder::with_custom_parameters(params)
                .use_dedicated_compact_public_key_parameters((cpk_params, casting_params));

            let ck = ClientKey::generate(config);
            let sk = ServerKey::new(&ck);

            let sk_param = PBSParameters::PBS(PARAM_MESSAGE_2_CARRY_2_KS_PBS_TUNIFORM_2M64);

            cpk_params.encryption_lwe_dimension.0 += 1;

            let conformance_params = IntegerServerKeyConformanceParams {
                sk_param,
                cpk_param: Some((cpk_params, casting_params)),
                compression_param: None,
            };

            assert!(!sk.is_conformant(&conformance_params));
        }
    }

    #[test]
    fn conformance_compressed_hl_key() {
        {
            let config =
                ConfigBuilder::with_custom_parameters(PARAM_MESSAGE_2_CARRY_2_KS_PBS_TUNIFORM_2M64)
                    .build();

            let ck = ClientKey::generate(config);
            let sk = CompressedServerKey::new(&ck);

            let sk_param = PBSParameters::PBS(PARAM_MESSAGE_2_CARRY_2_KS_PBS_TUNIFORM_2M64);

            let conformance_params = IntegerServerKeyConformanceParams {
                sk_param,
                cpk_param: None,
                compression_param: None,
            };

            assert!(sk.is_conformant(&conformance_params));
        }
        {
            let config = crate::ConfigBuilder::with_custom_parameters(
                PARAM_MESSAGE_2_CARRY_2_KS_PBS_TUNIFORM_2M64,
            )
            .enable_compression(COMP_PARAM_MESSAGE_2_CARRY_2_KS_PBS_TUNIFORM_2M64)
            .build();

            let ck = ClientKey::generate(config);
            let sk = CompressedServerKey::new(&ck);

            let sk_param = PBSParameters::PBS(PARAM_MESSAGE_2_CARRY_2_KS_PBS_TUNIFORM_2M64);

            let conformance_params = IntegerServerKeyConformanceParams {
                sk_param,
                cpk_param: None,
                compression_param: Some(COMP_PARAM_MESSAGE_2_CARRY_2_KS_PBS_TUNIFORM_2M64),
            };

            assert!(sk.is_conformant(&conformance_params));
        }
        {
            let params = PARAM_MESSAGE_2_CARRY_2_KS_PBS_TUNIFORM_2M64;

            let cpk_params = ks_pbs::PARAM_PKE_MESSAGE_2_CARRY_2_KS_PBS_TUNIFORM_2M64;

            let casting_params = crate::shortint::parameters::key_switching::p_fail_2_minus_64::ks_pbs::PARAM_KEYSWITCH_MESSAGE_2_CARRY_2_KS_PBS_TUNIFORM_2M64;

            let config = ConfigBuilder::with_custom_parameters(params)
                .use_dedicated_compact_public_key_parameters((cpk_params, casting_params));

            let ck = ClientKey::generate(config);
            let sk = CompressedServerKey::new(&ck);

            let sk_param = PBSParameters::PBS(PARAM_MESSAGE_2_CARRY_2_KS_PBS_TUNIFORM_2M64);

            let conformance_params = IntegerServerKeyConformanceParams {
                sk_param,
                cpk_param: Some((cpk_params, casting_params)),
                compression_param: None,
            };

            assert!(sk.is_conformant(&conformance_params));
        }
    }

    #[test]
    fn broken_conformance_compressed_hl_key() {
        {
            let config =
                ConfigBuilder::with_custom_parameters(PARAM_MESSAGE_2_CARRY_2_KS_PBS_TUNIFORM_2M64)
                    .build();

            let ck = ClientKey::generate(config);
            let sk = CompressedServerKey::new(&ck);

            for modifier in [
                |sk_param: &mut ClassicPBSParameters| {
                    sk_param.lwe_dimension.0 += 1;
                },
                |sk_param: &mut ClassicPBSParameters| {
                    sk_param.polynomial_size.0 += 1;
                },
            ] {
                let mut sk_param = PARAM_MESSAGE_2_CARRY_2_KS_PBS_TUNIFORM_2M64;

                modifier(&mut sk_param);

                let sk_param = PBSParameters::PBS(sk_param);

                let conformance_params = IntegerServerKeyConformanceParams {
                    sk_param,
                    cpk_param: None,
                    compression_param: None,
                };

                assert!(!sk.is_conformant(&conformance_params));
            }
        }
        {
            let params = PARAM_MESSAGE_2_CARRY_2_KS_PBS_TUNIFORM_2M64;

            let mut cpk_params = ks_pbs::PARAM_PKE_MESSAGE_2_CARRY_2_KS_PBS_TUNIFORM_2M64;

            let casting_params = crate::shortint::parameters::key_switching::p_fail_2_minus_64::ks_pbs::PARAM_KEYSWITCH_MESSAGE_2_CARRY_2_KS_PBS_TUNIFORM_2M64;

            let config = ConfigBuilder::with_custom_parameters(params)
                .use_dedicated_compact_public_key_parameters((cpk_params, casting_params));

            let ck = ClientKey::generate(config);
            let sk = CompressedServerKey::new(&ck);

            let sk_param = PBSParameters::PBS(PARAM_MESSAGE_2_CARRY_2_KS_PBS_TUNIFORM_2M64);

            cpk_params.encryption_lwe_dimension.0 += 1;

            let conformance_params = IntegerServerKeyConformanceParams {
                sk_param,
                cpk_param: Some((cpk_params, casting_params)),
                compression_param: None,
            };

            assert!(!sk.is_conformant(&conformance_params));
        }
    }
}<|MERGE_RESOLUTION|>--- conflicted
+++ resolved
@@ -313,15 +313,8 @@
     }
 }
 
-<<<<<<< HEAD
-impl From<CompressedServerKey> for crate::integer::CompressedServerKey {
-    fn from(value: CompressedServerKey) -> Self {
-        value.integer_key.key
-    }
-=======
 impl Named for CompressedServerKey {
     const NAME: &'static str = "high_level_api::CompressedServerKey";
->>>>>>> dedb3e94
 }
 
 #[cfg(feature = "gpu")]
